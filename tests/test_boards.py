--- conflicted
+++ resolved
@@ -13,54 +13,12 @@
 from threading import Event
 
 from gpiozero import *
-<<<<<<< HEAD
 
 
 def test_composite_output_on_off(mock_factory):
     pin1 = mock_factory.pin(2)
     pin2 = mock_factory.pin(3)
     pin3 = mock_factory.pin(4)
-=======
-from gpiozero.pins.mock import MockPWMPin, MockPin
-
-
-def setup_function(function):
-    # dirty, but it does the job
-    Device.pin_factory.pin_class = MockPWMPin if function.__name__ in (
-        'test_robot',
-        'test_robots',
-        'test_enable_pin_motor_robot',
-        'test_phaseenable_robot',
-        'test_ryanteck_robot',
-        'test_camjam_kit_robot',
-        'test_pololudrv8835_robot',
-        'test_led_borg',
-        'test_led_board_pwm_value',
-        'test_led_board_pwm_bad_value',
-        'test_snow_pi_initial_value_pwm',
-        'test_led_board_pwm_initial_value',
-        'test_led_board_pwm_bad_initial_value',
-        'test_led_board_fade_background',
-        'test_led_bar_graph_pwm_value',
-        'test_led_bar_graph_pwm_initial_value',
-        'test_statusboard_kwargs',
-        'test_statuszero_kwargs',
-        'test_pumpkin_pi_initial_value_pwm',
-        ) else MockPin
-
-def teardown_function(function):
-    Device.pin_factory.reset()
-
-def teardown_module(module):
-    # make sure we reset the default
-    Device.pin_factory.pwm = False
-
-
-def test_composite_output_on_off():
-    pin1 = Device.pin_factory.pin(2)
-    pin2 = Device.pin_factory.pin(3)
-    pin3 = Device.pin_factory.pin(4)
->>>>>>> ea4418ba
     with CompositeOutputDevice(OutputDevice(2), OutputDevice(3), foo=OutputDevice(4)) as device:
         device.on()
         assert all((pin1.state, pin2.state, pin3.state))
@@ -1353,9 +1311,9 @@
         assert isinstance(sb.a.lights.red, LED)
         with pytest.raises(AttributeError):
             sb.one
-            
-def test_pumpkin_pi():
-    pins = [Device.pin_factory.pin(n) for n in (12, 6, 18, 17, 16, 13, 24, 19, 20, 21, 22, 23)]
+
+def test_pumpkin_pi(mock_factory):
+    pins = [mock_factory.pin(n) for n in (12, 6, 18, 17, 16, 13, 24, 19, 20, 21, 22, 23)]
     with PumpkinPi() as board:
         assert [device.pin for device in board.leds] == pins
         assert isinstance(board.sides.left, LEDBoard)
@@ -1363,17 +1321,42 @@
         assert isinstance(board.sides, LEDBoard)
         assert isinstance(board.eyes, LEDBoard)
         board.off()
-        assert board.value == ((False, False), ((False, False, False, False, False), (False, False, False, False, False)))
+        assert board.value == (
+            (False, False), (
+                (False, False, False, False, False),
+                (False, False, False, False, False)
+            )
+        )
         board.eyes.on()
-        assert board.value == ((True, True), ((False, False, False, False, False), (False, False, False, False, False)))
+        assert board.value == (
+            (True, True), (
+                (False, False, False, False, False),
+                (False, False, False, False, False)
+            )
+        )
         board.sides.left.middle.on()
-        assert board.value == ((True, True), ((False, False, True, False, False), (False, False, False, False, False)))
+        assert board.value == (
+            (True, True), (
+                (False, False, True, False, False),
+                (False, False, False, False, False)
+            )
+        )
         board.sides.right.midtop.on()
-        assert board.value == ((True, True), ((False, False, True, False, False), (False, False, False, True, False)))
+        assert board.value == (
+            (True, True), (
+                (False, False, True, False, False),
+                (False, False, False, True, False)
+            )
+        )
         board.toggle()
-        assert board.value == ((False, False), ((True, True, False, True, True), (True, True, True, False, True)))
-
-def test_pumpkin_pi_initial_value():
+        assert board.value == (
+            (False, False), (
+                (True, True, False, True, True),
+                (True, True, True, False, True)
+            )
+        )
+
+def test_pumpkin_pi_initial_value(mock_factory):
     with PumpkinPi() as board:
         assert all(device.pin.state == False for device in board.leds)
     with PumpkinPi(initial_value=False) as board:
@@ -1383,8 +1366,8 @@
     with PumpkinPi(initial_value=0.5) as board:
         assert all(device.pin.state == True for device in board.leds)
 
-def test_pumpkin_pi_initial_value_pwm():
-    pins = [Device.pin_factory.pin(n) for n in (12, 6, 18, 17, 16, 13, 24, 19, 20, 21, 22, 23)]
+def test_pumpkin_pi_initial_value_pwm(mock_factory, pwm):
+    pins = [mock_factory.pin(n) for n in (12, 6, 18, 17, 16, 13, 24, 19, 20, 21, 22, 23)]
     with PumpkinPi(pwm=True, initial_value=0.5) as board:
         assert [device.pin for device in board.leds] == pins
         assert all(device.pin.state == 0.5 for device in board.leds)