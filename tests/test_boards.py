--- conflicted
+++ resolved
@@ -782,162 +782,6 @@
         device1.close()
         assert repr(device1) == '<gpiozero.Energenie object closed>'
 
-<<<<<<< HEAD
-
-from gpiozero.boards import TableValues
-
-def test_rotary_encoder_initialization():
-    pin_a = MockPin(2)
-    pin_b = MockPin(3)
-
-    with RotaryEncoder(pin_a, pin_b, pull_up=True) as encoder:
-        assert not encoder.closed
-        assert encoder.is_active
-
-        assert encoder.pin_a.pin is pin_a
-        assert encoder.pin_b.pin is pin_b
-
-        assert encoder.pin_a.pull_up
-        assert encoder.pin_b.pull_up
-
-    assert encoder.closed
-    assert not encoder.is_active
-
-    with RotaryEncoder(pin_a, pin_b, pull_up=False) as encoder:
-        assert not encoder.closed
-        assert encoder.is_active
-
-        assert encoder.pin_a.pin is pin_a
-        assert encoder.pin_b.pin is pin_b
-
-        assert not encoder.pin_a.pull_up
-        assert not encoder.pin_b.pull_up
-   
-    assert encoder.closed
-    assert not encoder.is_active
-
-def test_rotary_encoder_close():
-    pin_a = MockPin(2)
-    pin_b = MockPin(3)
-
-    with RotaryEncoder(pin_a, pin_b, pull_up=True) as encoder:
-        assert not encoder.closed
-        assert encoder.is_active
-
-        encoder.close()
-
-        assert encoder.closed
-        assert not encoder.is_active
-
-        encoder = RotaryEncoder(pin_a, pin_b, pull_up=False)
-        assert not encoder.closed
-        assert encoder.is_active
-
-def test_rotary_encoder_repr():
-    pin_a = MockPin(2)
-    pin_b = MockPin(3)
-
-    with RotaryEncoder(pin_a, pin_b, pull_up=True) as encoder:
-        assert repr(encoder) == '<gpiozero.RotaryEncoder object on pin_a MOCK2, pin_b MOCK3, pull_up=True, is_active=True>'
-
-def test_rotary_encoder_table_values():
-    assert TableValues.calculate_index(True, False, False, False) == 8
-    assert TableValues.calculate_index(False, True, False, False) == 4
-    assert TableValues.calculate_index(False, False, True, False) == 2
-    assert TableValues.calculate_index(False, False, False, True) == 1
-
-    assert TableValues.calculate_index(True, True, True, True) == 15
-
-def test_rotary_encoder_rotate_clockwise():
-    pin_a = MockPin(2)
-    pin_b = MockPin(3)
-
-    with RotaryEncoder(pin_a, pin_b) as encoder:
-        pin_a.drive_low()
-        pin_b.drive_high()
-
-        encoder.when_rotated = MagicMock()
-
-        pin_a.drive_high()
-
-        encoder.when_rotated.assert_called_with(1)
-
-def test_rotary_encoder_rotate_counter_clockwise():
-    pin_a = MockPin(2)
-    pin_b = MockPin(3)
-
-    with RotaryEncoder(pin_a, pin_b) as encoder:
-        pin_a.drive_low()
-        pin_b.drive_high()
-
-        encoder.when_rotated = MagicMock()
-
-        pin_b.drive_low()
-
-        encoder.when_rotated.assert_called_with(-1)
-
-def test_rotary_encoder_value_not_defined():
-    pin_a = MockPin(2)
-    pin_b = MockPin(3)
-
-    with RotaryEncoder(pin_a, pin_b) as encoder:
-        assert encoder.value is None
-
-def test_rotary_encoder_clickable():
-    pin_a = MockPin(2)
-    pin_b = MockPin(3)
-    pin_button = MockPin(4)
-
-    with RotaryEncoderClickable(pin_a, pin_b, pin_button, encoder_pull_up=True, button_pull_up=True) as encoder:
-        assert not encoder.closed
-        assert encoder.is_active
-
-        assert encoder.rotary_encoder.pin_a.pin is pin_a
-        assert encoder.rotary_encoder.pin_b.pin is pin_b
-        assert encoder.button.pin is pin_button
-
-        assert encoder.rotary_encoder.pin_a.pull_up
-        assert encoder.rotary_encoder.pin_b.pull_up
-        assert encoder.button.pull_up
-
-    assert encoder.closed
-    assert not encoder.is_active
-
-    with RotaryEncoderClickable(pin_a, pin_b, pin_button, encoder_pull_up=False, button_pull_up=False) as encoder:
-        assert not encoder.closed
-        assert encoder.is_active
-
-        assert encoder.rotary_encoder.pin_a.pin is pin_a
-        assert encoder.rotary_encoder.pin_b.pin is pin_b
-        assert encoder.button.pin is pin_button
-
-        assert not encoder.rotary_encoder.pin_a.pull_up
-        assert not encoder.rotary_encoder.pin_b.pull_up
-        assert not encoder.button.pull_up
-
-    assert encoder.closed
-    assert not encoder.is_active
-
-def test_rotary_encoder_clickable_value():
-    pin_a = MockPin(2)
-    pin_b = MockPin(3)
-    pin_button = MockPin(4)
-
-    with RotaryEncoderClickable(pin_a, pin_b, pin_button) as encoder:
-        pin_button.drive_low()
-        assert encoder.value is None
-
-        pin_button.drive_high()
-        assert encoder.value is None
-
-def test_rotary_encoder_repr():
-    pin_a = MockPin(2)
-    pin_b = MockPin(3)
-    pin_button = MockPin(4)
-
-    with RotaryEncoderClickable(pin_a, pin_b, pin_button) as encoder:
-        assert repr(encoder) == '<gpiozero.RotaryEncoderClickable object on pin_a MOCK2, pin_b MOCK3, button_pin MOCK4, encoder_pull_up=True, button_pull_up=True, is_active=True>'
-=======
 def test_statuszero_init():
     with StatusZero() as sz:
         assert sz.namedtuple._fields == ('one', 'two', 'three')
@@ -1047,4 +891,170 @@
         assert isinstance(sb.a.lights.red, LED)
         with pytest.raises(AttributeError):
             sb.one
->>>>>>> f791d224
+
+from gpiozero.boards import TableValues
+
+def test_rotary_encoder_initialization():
+    pin_a = Device.pin_factory.pin(17)
+    pin_b = Device.pin_factory.pin(27)
+
+    with RotaryEncoder(17, 27, pull_up=True) as encoder:
+        assert not encoder.closed
+        assert encoder.is_active
+
+        assert encoder.pin_a.pin is pin_a
+        assert encoder.pin_b.pin is pin_b
+
+        assert encoder.pin_a.pull_up
+        assert encoder.pin_b.pull_up
+
+    assert encoder.closed
+    assert not encoder.is_active
+
+    with RotaryEncoder(17, 27, pull_up=False) as encoder:
+        assert not encoder.closed
+        assert encoder.is_active
+
+        assert encoder.pin_a.pin is pin_a
+        assert encoder.pin_b.pin is pin_b
+
+        assert not encoder.pin_a.pull_up
+        assert not encoder.pin_b.pull_up
+
+    assert encoder.closed
+    assert not encoder.is_active
+
+def test_rotary_encoder_close():
+    pin_a = Device.pin_factory.pin(17)
+    pin_b = Device.pin_factory.pin(27)
+
+    with RotaryEncoder(17, 27, pull_up=True) as encoder:
+        assert not encoder.closed
+        assert encoder.is_active
+
+        encoder.close()
+
+        assert encoder.closed
+        assert not encoder.is_active
+
+    encoder = RotaryEncoder(17, 27, pull_up=False)
+    assert not encoder.closed
+    assert encoder.is_active
+
+    encoder.close()
+
+def test_rotary_encoder_repr():
+    pin_a = Device.pin_factory.pin(2)
+    pin_b = Device.pin_factory.pin(3)
+
+    with RotaryEncoder(2, 3, pull_up=True) as encoder:
+        assert repr(encoder) == '<gpiozero.RotaryEncoder object on pin_a GPIO2, pin_b GPIO3, pull_up=True, is_active=True>'
+
+def test_rotary_encoder_table_values():
+    assert TableValues.calculate_index(True, False, False, False) == 8
+    assert TableValues.calculate_index(False, True, False, False) == 4
+    assert TableValues.calculate_index(False, False, True, False) == 2
+    assert TableValues.calculate_index(False, False, False, True) == 1
+
+    assert TableValues.calculate_index(True, True, True, True) == 15
+
+def test_rotary_encoder_rotate_clockwise():
+    pin_a = Device.pin_factory.pin(2)
+    pin_b = Device.pin_factory.pin(3)
+
+    with RotaryEncoder(2, 3) as encoder:
+        pin_a.drive_low()
+        pin_b.drive_high()
+
+        encoder.when_rotated = MagicMock()
+
+        pin_a.drive_high()
+
+        encoder.when_rotated.assert_called_with(1)
+
+def test_rotary_encoder_rotate_counter_clockwise():
+    pin_a = Device.pin_factory.pin(2)
+    pin_b = Device.pin_factory.pin(3)
+
+    with RotaryEncoder(2, 3) as encoder:
+        pin_a.drive_low()
+        pin_b.drive_high()
+
+        encoder.when_rotated = MagicMock()
+
+        pin_b.drive_low()
+
+        encoder.when_rotated.assert_called_with(-1)
+
+def test_rotary_encoder_value_not_defined():
+    pin_a = Device.pin_factory.pin(2)
+    pin_b = Device.pin_factory.pin(3)
+
+    with RotaryEncoder(2, 3) as encoder:
+        assert encoder.value is None
+
+def test_rotary_encoder_clickable():
+    pin_a = Device.pin_factory.pin(17)
+    pin_b = Device.pin_factory.pin(27)
+    pin_button = Device.pin_factory.pin(4)
+
+    with RotaryEncoderClickable(17, 27, 4, encoder_pull_up=True, button_pull_up=True) as encoder:
+        assert not encoder.closed
+        assert encoder.is_active
+
+        assert encoder.rotary_encoder.pin_a.pin is pin_a
+        assert encoder.rotary_encoder.pin_b.pin is pin_b
+        assert encoder.button.pin is pin_button
+
+        assert encoder.rotary_encoder.pin_a.pull_up
+        assert encoder.rotary_encoder.pin_b.pull_up
+        assert encoder.button.pull_up
+
+    assert encoder.closed
+    assert not encoder.is_active
+
+    with RotaryEncoderClickable(17, 27, 4, encoder_pull_up=False, button_pull_up=False) as encoder:
+        assert not encoder.closed
+        assert encoder.is_active
+
+        assert encoder.rotary_encoder.pin_a.pin is pin_a
+        assert encoder.rotary_encoder.pin_b.pin is pin_b
+        assert encoder.button.pin is pin_button
+
+        assert not encoder.rotary_encoder.pin_a.pull_up
+        assert not encoder.rotary_encoder.pin_b.pull_up
+        assert not encoder.button.pull_up
+
+    assert encoder.closed
+    assert not encoder.is_active
+
+def test_rotary_encoder_clickable_value():
+    pin_a = Device.pin_factory.pin(2)
+    pin_b = Device.pin_factory.pin(3)
+    pin_button = Device.pin_factory.pin(4)
+
+    with RotaryEncoderClickable(2, 3, 4) as encoder:
+        pin_button.drive_low()
+        assert encoder.value is None
+
+        pin_button.drive_high()
+        assert encoder.value is None
+
+def test_rotary_encoder_clickable_repr():
+    pin_a = Device.pin_factory.pin(2)
+    pin_b = Device.pin_factory.pin(3)
+    pin_button = Device.pin_factory.pin(4)
+
+    with RotaryEncoderClickable(2, 3, 4) as encoder:
+        assert repr(encoder) == '<gpiozero.RotaryEncoderClickable object on pin_a GPIO2, pin_b GPIO3, button_pin GPIO4, encoder_pull_up=True, button_pull_up=True, is_active=True>'
+
+def test_rotary_encoder_composite_device():
+    when_pressed = lambda *args: None
+    when_rotated = lambda *args: None
+
+    with RotaryEncoderClickable(2, 3, 4) as encoder:
+        encoder.when_pressed = when_pressed
+        assert when_pressed == encoder.when_pressed
+
+        encoder.when_rotated = when_rotated
+        assert when_rotated == encoder.when_rotated