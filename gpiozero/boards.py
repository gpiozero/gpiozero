from __future__ import (
    unicode_literals,
    print_function,
    absolute_import,
    division,
    )
try:
    from itertools import izip as zip
except ImportError:
    pass

from time import sleep
from itertools import repeat, cycle, chain
from threading import Lock

from .exc import (
    DeviceClosed,
    GPIOPinMissing,
    EnergenieSocketMissing,
    EnergenieBadSocket,
    OutputDeviceBadValue,
    )
from .input_devices import Button
from .output_devices import (
    OutputDevice,
    LED,
    PWMLED,
    RGBLED,
    Buzzer,
    Motor,
<<<<<<< HEAD
    PhaseEnableMotor,
    )
=======
    )
from .threads import GPIOThread
>>>>>>> 23e153df
from .devices import Device, CompositeDevice
from .mixins import SharedMixin, SourceMixin


class CompositeOutputDevice(SourceMixin, CompositeDevice):
    """
    Extends :class:`CompositeDevice` with :meth:`on`, :meth:`off`, and
    :meth:`toggle` methods for controlling subordinate output devices.  Also
    extends :attr:`value` to be writeable.

    :param list _order:
        If specified, this is the order of named items specified by keyword
        arguments (to ensure that the :attr:`value` tuple is constructed with a
        specific order). All keyword arguments *must* be included in the
        collection. If omitted, an alphabetically sorted order will be selected
        for keyword arguments.
    """

    def on(self):
        """
        Turn all the output devices on.
        """
        for device in self:
            if isinstance(device, (OutputDevice, CompositeOutputDevice)):
                device.on()

    def off(self):
        """
        Turn all the output devices off.
        """
        for device in self:
            if isinstance(device, (OutputDevice, CompositeOutputDevice)):
                device.off()

    def toggle(self):
        """
        Toggle all the output devices. For each device, if it's on, turn it
        off; if it's off, turn it on.
        """
        for device in self:
            if isinstance(device, (OutputDevice, CompositeOutputDevice)):
                device.toggle()

    @property
    def value(self):
        """
        A tuple containing a value for each subordinate device. This property
        can also be set to update the state of all subordinate output devices.
        """
        return super(CompositeOutputDevice, self).value

    @value.setter
    def value(self, value):
        for device, v in zip(self, value):
            if isinstance(device, (OutputDevice, CompositeOutputDevice)):
                device.value = v
            # Simply ignore values for non-output devices


class LEDCollection(CompositeOutputDevice):
    """
    Extends :class:`CompositeOutputDevice`. Abstract base class for
    :class:`LEDBoard` and :class:`LEDBarGraph`.
    """

    def __init__(self, *args, **kwargs):
        self._blink_thread = None
        pwm = kwargs.pop('pwm', False)
        active_high = kwargs.pop('active_high', True)
        initial_value = kwargs.pop('initial_value', False)
        order = kwargs.pop('_order', None)
        LEDClass = PWMLED if pwm else LED
        super(LEDCollection, self).__init__(
            *(
                pin_or_collection
                if isinstance(pin_or_collection, LEDCollection) else
                LEDClass(pin_or_collection, active_high, initial_value)
                for pin_or_collection in args
                ),
            _order=order,
            **{
                name: pin_or_collection
                if isinstance(pin_or_collection, LEDCollection) else
                LEDClass(pin_or_collection, active_high, initial_value)
                for name, pin_or_collection in kwargs.items()
                })
        leds = []
        for item in self:
            if isinstance(item, LEDCollection):
                for subitem in item.leds:
                    leds.append(subitem)
            else:
                leds.append(item)
        self._leds = tuple(leds)

    @property
    def leds(self):
        """
        A flat tuple of all LEDs contained in this collection (and all
        sub-collections).
        """
        return self._leds

    @property
    def active_high(self):
        return self[0].active_high


class LEDBoard(LEDCollection):
    """
    Extends :class:`LEDCollection` and represents a generic LED board or
    collection of LEDs.

    The following example turns on all the LEDs on a board containing 5 LEDs
    attached to GPIO pins 2 through 6::

        from gpiozero import LEDBoard

        leds = LEDBoard(2, 3, 4, 5, 6)
        leds.on()

    :param int \*pins:
        Specify the GPIO pins that the LEDs of the board are attached to. You
        can designate as many pins as necessary. You can also specify
        :class:`LEDBoard` instances to create trees of LEDs.

    :param bool pwm:
        If ``True``, construct :class:`PWMLED` instances for each pin. If
        ``False`` (the default), construct regular :class:`LED` instances. This
        parameter can only be specified as a keyword parameter.

    :param bool active_high:
        If ``True`` (the default), the :meth:`on` method will set all the
        associated pins to HIGH. If ``False``, the :meth:`on` method will set
        all pins to LOW (the :meth:`off` method always does the opposite). This
        parameter can only be specified as a keyword parameter.

    :param bool initial_value:
        If ``False`` (the default), all LEDs will be off initially. If
        ``None``, each device will be left in whatever state the pin is found
        in when configured for output (warning: this can be on). If ``True``,
        the device will be switched on initially. This parameter can only be
        specified as a keyword parameter.

    :param \*\*named_pins:
        Specify GPIO pins that LEDs of the board are attached to, associating
        each LED with a property name. You can designate as many pins as
        necessary and use any names, provided they're not already in use by
        something else. You can also specify :class:`LEDBoard` instances to
        create trees of LEDs.
    """
    def __init__(self, *args, **kwargs):
        self._blink_leds = []
        self._blink_lock = Lock()
        super(LEDBoard, self).__init__(*args, **kwargs)

    def close(self):
        self._stop_blink()
        super(LEDBoard, self).close()

    def on(self, *args):
        self._stop_blink()
        if args:
            for index in args:
                self[index].on()
        else:
            super(LEDBoard, self).on()

    def off(self, *args):
        self._stop_blink()
        if args:
            for index in args:
                self[index].off()
        else:
            super(LEDBoard, self).off()

    def toggle(self, *args):
        self._stop_blink()
        if args:
            for index in args:
                self[index].toggle()
        else:
            super(LEDBoard, self).toggle()

    def blink(
            self, on_time=1, off_time=1, fade_in_time=0, fade_out_time=0,
            n=None, background=True):
        """
        Make all the LEDs turn on and off repeatedly.

        :param float on_time:
            Number of seconds on. Defaults to 1 second.

        :param float off_time:
            Number of seconds off. Defaults to 1 second.

        :param float fade_in_time:
            Number of seconds to spend fading in. Defaults to 0. Must be 0 if
            ``pwm`` was ``False`` when the class was constructed
            (:exc:`ValueError` will be raised if not).

        :param float fade_out_time:
            Number of seconds to spend fading out. Defaults to 0. Must be 0 if
            ``pwm`` was ``False`` when the class was constructed
            (:exc:`ValueError` will be raised if not).

        :param int n:
            Number of times to blink; ``None`` (the default) means forever.

        :param bool background:
            If ``True``, start a background thread to continue blinking and
            return immediately. If ``False``, only return when the blink is
            finished (warning: the default value of *n* will result in this
            method never returning).
        """
        for led in self.leds:
            if isinstance(led, LED):
                if fade_in_time:
                    raise ValueError('fade_in_time must be 0 with non-PWM LEDs')
                if fade_out_time:
                    raise ValueError('fade_out_time must be 0 with non-PWM LEDs')
        self._stop_blink()
        self._blink_thread = GPIOThread(
            target=self._blink_device,
            args=(on_time, off_time, fade_in_time, fade_out_time, n)
        )
        self._blink_thread.start()
        if not background:
            self._blink_thread.join()
            self._blink_thread = None

    def _stop_blink(self, led=None):
        if led is None:
            if self._blink_thread:
                self._blink_thread.stop()
                self._blink_thread = None
        else:
            with self._blink_lock:
                self._blink_leds.remove(led)

    def pulse(self, fade_in_time=1, fade_out_time=1, n=None, background=True):
        """
        Make the device fade in and out repeatedly.

        :param float fade_in_time:
            Number of seconds to spend fading in. Defaults to 1.

        :param float fade_out_time:
            Number of seconds to spend fading out. Defaults to 1.

        :param int n:
            Number of times to blink; ``None`` (the default) means forever.

        :param bool background:
            If ``True`` (the default), start a background thread to continue
            blinking and return immediately. If ``False``, only return when the
            blink is finished (warning: the default value of *n* will result in
            this method never returning).
        """
        on_time = off_time = 0
        self.blink(
            on_time, off_time, fade_in_time, fade_out_time, n, background
        )

    def _blink_device(self, on_time, off_time, fade_in_time, fade_out_time, n, fps=25):
        sequence = []
        if fade_in_time > 0:
            sequence += [
                (i * (1 / fps) / fade_in_time, 1 / fps)
                for i in range(int(fps * fade_in_time))
                ]
        sequence.append((1, on_time))
        if fade_out_time > 0:
            sequence += [
                (1 - (i * (1 / fps) / fade_out_time), 1 / fps)
                for i in range(int(fps * fade_out_time))
                ]
        sequence.append((0, off_time))
        sequence = (
                cycle(sequence) if n is None else
                chain.from_iterable(repeat(sequence, n))
                )
        with self._blink_lock:
            self._blink_leds = list(self.leds)
            for led in self._blink_leds:
                if led._controller not in (None, self):
                    led._controller._stop_blink(led)
                led._controller = self
        for value, delay in sequence:
            with self._blink_lock:
                if not self._blink_leds:
                    break
                for led in self._blink_leds:
                    led._write(value)
            if self._blink_thread.stopping.wait(delay):
                break


class LEDBarGraph(LEDCollection):
    """
    Extends :class:`LEDCollection` to control a line of LEDs representing a
    bar graph. Positive values (0 to 1) light the LEDs from first to last.
    Negative values (-1 to 0) light the LEDs from last to first.

    The following example demonstrates turning on the first two and last two
    LEDs in a board containing five LEDs attached to GPIOs 2 through 6::

        from gpiozero import LEDBarGraph
        from time import sleep

        graph = LEDBarGraph(2, 3, 4, 5, 6)
        graph.value = 2/5  # Light the first two LEDs only
        sleep(1)
        graph.value = -2/5 # Light the last two LEDs only
        sleep(1)
        graph.off()

    As with other output devices, :attr:`source` and :attr:`values` are
    supported::

        from gpiozero import LEDBarGraph, MCP3008
        from signal import pause

        graph = LEDBarGraph(2, 3, 4, 5, 6, pwm=True)
        pot = MCP3008(channel=0)
        graph.source = pot.values
        pause()

    :param int \*pins:
        Specify the GPIO pins that the LEDs of the bar graph are attached to.
        You can designate as many pins as necessary.

    :param bool pwm:
        If ``True``, construct :class:`PWMLED` instances for each pin. If
        ``False`` (the default), construct regular :class:`LED` instances. This
        parameter can only be specified as a keyword parameter.

    :param bool active_high:
        If ``True`` (the default), the :meth:`on` method will set all the
        associated pins to HIGH. If ``False``, the :meth:`on` method will set
        all pins to LOW (the :meth:`off` method always does the opposite). This
        parameter can only be specified as a keyword parameter.

    :param float initial_value:
        The initial :attr:`value` of the graph given as a float between -1 and
        +1.  Defaults to ``0.0``. This parameter can only be specified as a
        keyword parameter.
    """

    def __init__(self, *pins, **kwargs):
        # Don't allow graphs to contain collections
        for pin in pins:
            assert not isinstance(pin, LEDCollection)
        pwm = kwargs.pop('pwm', False)
        active_high = kwargs.pop('active_high', True)
        initial_value = kwargs.pop('initial_value', 0.0)
        if kwargs:
            raise TypeError('unexpected keyword argument: %s' % kwargs.popitem()[0])
        super(LEDBarGraph, self).__init__(*pins, pwm=pwm, active_high=active_high)
        try:
            self.value = initial_value
        except:
            self.close()
            raise

    @property
    def value(self):
        """
        The value of the LED bar graph. When no LEDs are lit, the value is 0.
        When all LEDs are lit, the value is 1. Values between 0 and 1
        light LEDs linearly from first to last. Values between 0 and -1
        light LEDs linearly from last to first.

        To light a particular number of LEDs, simply divide that number by
        the number of LEDs. For example, if your graph contains 3 LEDs, the
        following will light the first::

            from gpiozero import LEDBarGraph

            graph = LEDBarGraph(12, 16, 19)
            graph.value = 1/3

        .. note::

            Setting value to -1 will light all LEDs. However, querying it
            subsequently will return 1 as both representations are the same in
            hardware. The readable range of :attr:`value` is effectively
            -1 < value <= 1.
        """
        result = sum(led.value for led in self)
        if self[0].value < self[-1].value:
            result = -result
        return result / len(self)

    @value.setter
    def value(self, value):
        if not -1 <= value <= 1:
            raise OutputDeviceBadValue('LEDBarGraph value must be between -1 and 1')
        count = len(self)
        leds = self
        if value < 0:
            leds = reversed(leds)
            value = -value
        if isinstance(self[0], PWMLED):
            calc_value = lambda index: min(1, max(0, count * value - index))
        else:
            calc_value = lambda index: value >= ((index + 1) / count)
        for index, led in enumerate(leds):
            led.value = calc_value(index)


class LedBorg(RGBLED):
    """
    Extends :class:`RGBLED` for the `PiBorg LedBorg`_: an add-on board
    containing a very bright RGB LED.

    The LedBorg pins are fixed and therefore there's no need to specify them
    when constructing this class. The following example turns the LedBorg
    purple::

        from gpiozero import LedBorg

        led = LedBorg()
        led.color = (1, 0, 1)

    :param tuple initial_value:
        The initial color for the LedBorg. Defaults to black ``(0, 0, 0)``.

    :param bool pwm:
        If ``True`` (the default), construct :class:`PWMLED` instances for
        each component of the LedBorg. If ``False``, construct regular
        :class:`LED` instances, which prevents smooth color graduations.

    .. _PiBorg LedBorg: https://www.piborg.org/ledborg
    """

    def __init__(self, initial_value=(0, 0, 0), pwm=True):
        super(LedBorg, self).__init__(red=17, green=27, blue=22,
                                      pwm=pwm, initial_value=initial_value)


class PiLiter(LEDBoard):
    """
    Extends :class:`LEDBoard` for the `Ciseco Pi-LITEr`_: a strip of 8 very bright
    LEDs.

    The Pi-LITEr pins are fixed and therefore there's no need to specify them
    when constructing this class. The following example turns on all the LEDs
    of the Pi-LITEr::

        from gpiozero import PiLiter

        lite = PiLiter()
        lite.on()

    :param bool pwm:
        If ``True``, construct :class:`PWMLED` instances for each pin. If
        ``False`` (the default), construct regular :class:`LED` instances.

    :param bool initial_value:
        If ``False`` (the default), all LEDs will be off initially. If
        ``None``, each device will be left in whatever state the pin is found
        in when configured for output (warning: this can be on). If ``True``,
        the device will be switched on initially.

    .. _Ciseco Pi-LITEr: http://shop.ciseco.co.uk/pi-liter-8-led-strip-for-the-raspberry-pi/
    """

    def __init__(self, pwm=False, initial_value=False):
        super(PiLiter, self).__init__(4, 17, 27, 18, 22, 23, 24, 25,
                                      pwm=pwm, initial_value=initial_value)


class PiLiterBarGraph(LEDBarGraph):
    """
    Extends :class:`LEDBarGraph` to treat the `Ciseco Pi-LITEr`_ as an
    8-segment bar graph.

    The Pi-LITEr pins are fixed and therefore there's no need to specify them
    when constructing this class. The following example sets the graph value
    to 0.5::

        from gpiozero import PiLiterBarGraph

        graph = PiLiterBarGraph()
        graph.value = 0.5

    :param bool pwm:
        If ``True``, construct :class:`PWMLED` instances for each pin. If
        ``False`` (the default), construct regular :class:`LED` instances.

    :param float initial_value:
        The initial :attr:`value` of the graph given as a float between -1 and
        +1. Defaults to ``0.0``.

    .. _Ciseco Pi-LITEr: http://shop.ciseco.co.uk/pi-liter-8-led-strip-for-the-raspberry-pi/
    """

    def __init__(self, pwm=False, initial_value=0.0):
        pins = (4, 17, 27, 18, 22, 23, 24, 25)
        super(PiLiterBarGraph, self).__init__(*pins,
                pwm=pwm, initial_value=initial_value)


class TrafficLights(LEDBoard):
    """
    Extends :class:`LEDBoard` for devices containing red, amber, and green
    LEDs.

    The following example initializes a device connected to GPIO pins 2, 3,
    and 4, then lights the amber LED attached to GPIO 3::

        from gpiozero import TrafficLights

        traffic = TrafficLights(2, 3, 4)
        traffic.amber.on()

    :param int red:
        The GPIO pin that the red LED is attached to.

    :param int amber:
        The GPIO pin that the amber LED is attached to.

    :param int green:
        The GPIO pin that the green LED is attached to.

    :param bool pwm:
        If ``True``, construct :class:`PWMLED` instances to represent each
        LED. If ``False`` (the default), construct regular :class:`LED`
        instances.

    :param bool initial_value:
        If ``False`` (the default), all LEDs will be off initially. If
        ``None``, each device will be left in whatever state the pin is found
        in when configured for output (warning: this can be on). If ``True``,
        the device will be switched on initially.
    """
    def __init__(self, red=None, amber=None, green=None,
                 pwm=False, initial_value=False):
        if not all(p is not None for p in [red, amber, green]):
            raise GPIOPinMissing(
                'red, amber and green pins must be provided'
            )
        super(TrafficLights, self).__init__(
            red=red, amber=amber, green=green,
            pwm=pwm, initial_value=initial_value,
            _order=('red', 'amber', 'green'))


class PiTraffic(TrafficLights):
    """
    Extends :class:`TrafficLights` for the `Low Voltage Labs PI-TRAFFIC`_:
    vertical traffic lights board when attached to GPIO pins 9, 10, and 11.

    There's no need to specify the pins if the PI-TRAFFIC is connected to the
    default pins (9, 10, 11). The following example turns on the amber LED on
    the PI-TRAFFIC::

        from gpiozero import PiTraffic

        traffic = PiTraffic()
        traffic.amber.on()

    To use the PI-TRAFFIC board when attached to a non-standard set of pins,
    simply use the parent class, :class:`TrafficLights`.

    :param bool pwm:
        If ``True``, construct :class:`PWMLED` instances to represent each
        LED. If ``False`` (the default), construct regular :class:`LED`
        instances.

    :param bool initial_value:
        If ``False`` (the default), all LEDs will be off initially. If
        ``None``, each device will be left in whatever state the pin is found
        in when configured for output (warning: this can be on). If ``True``,
        the device will be switched on initially.

    .. _Low Voltage Labs PI-TRAFFIC: http://lowvoltagelabs.com/products/pi-traffic/
    """
    def __init__(self, pwm=False, initial_value=False):
        super(PiTraffic, self).__init__(9, 10, 11,
                                        pwm=pwm, initial_value=initial_value)


class SnowPi(LEDBoard):
    """
    Extends :class:`LEDBoard` for the `Ryanteck SnowPi`_ board.

    The SnowPi pins are fixed and therefore there's no need to specify them
    when constructing this class. The following example turns on the eyes, sets
    the nose pulsing, and the arms blinking::

        from gpiozero import SnowPi

        snowman = SnowPi(pwm=True)
        snowman.eyes.on()
        snowman.nose.pulse()
        snowman.arms.blink()

    :param bool pwm:
        If ``True``, construct :class:`PWMLED` instances to represent each
        LED. If ``False`` (the default), construct regular :class:`LED`
        instances.

    :param bool initial_value:
        If ``False`` (the default), all LEDs will be off initially. If
        ``None``, each device will be left in whatever state the pin is found
        in when configured for output (warning: this can be on). If ``True``,
        the device will be switched on initially.

    .. _Ryanteck SnowPi: https://ryanteck.uk/raspberry-pi/114-snowpi-the-gpio-snowman-for-raspberry-pi-0635648608303.html
    """
    def __init__(self, pwm=False, initial_value=False):
        super(SnowPi, self).__init__(
            arms=LEDBoard(
                left=LEDBoard(
                    top=17, middle=18, bottom=22,
                    pwm=pwm, initial_value=initial_value,
                    _order=('top', 'middle', 'bottom')),
                right=LEDBoard(
                    top=7, middle=8, bottom=9,
                    pwm=pwm, initial_value=initial_value,
                    _order=('top', 'middle', 'bottom')),
                _order=('left', 'right')
                ),
            eyes=LEDBoard(
                left=23, right=24,
                pwm=pwm, initial_value=initial_value,
                _order=('left', 'right')
                ),
            nose=25,
            pwm=pwm, initial_value=initial_value,
            _order=('eyes', 'nose', 'arms')
            )


class TrafficLightsBuzzer(CompositeOutputDevice):
    """
    Extends :class:`CompositeOutputDevice` and is a generic class for HATs with
    traffic lights, a button and a buzzer.

    :param TrafficLights lights:
        An instance of :class:`TrafficLights` representing the traffic lights
        of the HAT.

    :param Buzzer buzzer:
        An instance of :class:`Buzzer` representing the buzzer on the HAT.

    :param Button button:
        An instance of :class:`Button` representing the button on the HAT.
    """

    def __init__(self, lights, buzzer, button):
        super(TrafficLightsBuzzer, self).__init__(
            lights=lights, buzzer=buzzer, button=button,
            _order=('lights', 'buzzer', 'button'))


class FishDish(TrafficLightsBuzzer):
    """
    Extends :class:`TrafficLightsBuzzer` for the `Pi Supply FishDish`_: traffic
    light LEDs, a button and a buzzer.

    The FishDish pins are fixed and therefore there's no need to specify them
    when constructing this class. The following example waits for the button
    to be pressed on the FishDish, then turns on all the LEDs::

        from gpiozero import FishDish

        fish = FishDish()
        fish.button.wait_for_press()
        fish.lights.on()

    :param bool pwm:
        If ``True``, construct :class:`PWMLED` instances to represent each
        LED. If ``False`` (the default), construct regular :class:`LED`
        instances.

    .. _Pi Supply FishDish: https://www.pi-supply.com/product/fish-dish-raspberry-pi-led-buzzer-board/
    """

    def __init__(self, pwm=False):
        super(FishDish, self).__init__(
            TrafficLights(9, 22, 4, pwm=pwm),
            Buzzer(8),
            Button(7, pull_up=False),
        )


class TrafficHat(TrafficLightsBuzzer):
    """
    Extends :class:`TrafficLightsBuzzer` for the `Ryanteck Traffic HAT`_: traffic
    light LEDs, a button and a buzzer.

    The Traffic HAT pins are fixed and therefore there's no need to specify
    them when constructing this class. The following example waits for the
    button to be pressed on the Traffic HAT, then turns on all the LEDs::

        from gpiozero import TrafficHat

        hat = TrafficHat()
        hat.button.wait_for_press()
        hat.lights.on()

    :param bool pwm:
        If ``True``, construct :class:`PWMLED` instances to represent each
        LED. If ``False`` (the default), construct regular :class:`LED`
        instances.

    .. _Ryanteck Traffic HAT: https://ryanteck.uk/hats/1-traffichat-0635648607122.html
    """

    def __init__(self, pwm=False):
        super(TrafficHat, self).__init__(
            TrafficLights(24, 23, 22, pwm=pwm),
            Buzzer(5),
            Button(25),
        )


class Robot(SourceMixin, CompositeDevice):
    """
    Extends :class:`CompositeDevice` to represent a generic dual-motor robot.

    This class is constructed with two tuples representing the forward and
    backward pins of the left and right controllers respectively. For example,
    if the left motor's controller is connected to GPIOs 4 and 14, while the
    right motor's controller is connected to GPIOs 17 and 18 then the following
    example will drive the robot forward::

        from gpiozero import Robot

        robot = Robot(left=(4, 14), right=(17, 18))
        robot.forward()

    :param tuple left:
        A tuple of two GPIO pins representing the forward and backward inputs
        of the left motor's controller.

    :param tuple right:
        A tuple of two GPIO pins representing the forward and backward inputs
        of the right motor's controller.
    """

    def __init__(self, left=None, right=None):
        super(Robot, self).__init__(
                left_motor=Motor(*left),
                right_motor=Motor(*right),
                _order=('left_motor', 'right_motor'))

    @property
    def value(self):
        """
        Represents the motion of the robot as a tuple of (left_motor_speed,
        right_motor_speed) with ``(-1, -1)`` representing full speed backwards,
        ``(1, 1)`` representing full speed forwards, and ``(0, 0)``
        representing stopped.
        """
        return super(Robot, self).value

    @value.setter
    def value(self, value):
        self.left_motor.value, self.right_motor.value = value

    def forward(self, speed=1):
        """
        Drive the robot forward by running both motors forward.

        :param float speed:
            Speed at which to drive the motors, as a value between 0 (stopped)
            and 1 (full speed). The default is 1.
        """
        self.left_motor.forward(speed)
        self.right_motor.forward(speed)

    def backward(self, speed=1):
        """
        Drive the robot backward by running both motors backward.

        :param float speed:
            Speed at which to drive the motors, as a value between 0 (stopped)
            and 1 (full speed). The default is 1.
        """
        self.left_motor.backward(speed)
        self.right_motor.backward(speed)

    def left(self, speed=1):
        """
        Make the robot turn left by running the right motor forward and left
        motor backward.

        :param float speed:
            Speed at which to drive the motors, as a value between 0 (stopped)
            and 1 (full speed). The default is 1.
        """
        self.right_motor.forward(speed)
        self.left_motor.backward(speed)

    def right(self, speed=1):
        """
        Make the robot turn right by running the left motor forward and right
        motor backward.

        :param float speed:
            Speed at which to drive the motors, as a value between 0 (stopped)
            and 1 (full speed). The default is 1.
        """
        self.left_motor.forward(speed)
        self.right_motor.backward(speed)

    def reverse(self):
        """
        Reverse the robot's current motor directions. If the robot is currently
        running full speed forward, it will run full speed backward. If the
        robot is turning left at half-speed, it will turn right at half-speed.
        If the robot is currently stopped it will remain stopped.
        """
        self.left_motor.reverse()
        self.right_motor.reverse()

    def stop(self):
        """
        Stop the robot.
        """
        self.left_motor.stop()
        self.right_motor.stop()


class RyanteckRobot(Robot):
    """
    Extends :class:`Robot` for the `Ryanteck MCB`_ robot.

    The Ryanteck MCB pins are fixed and therefore there's no need to specify
    them when constructing this class. The following example drives the robot
    forward::

        from gpiozero import RyanteckRobot

        robot = RyanteckRobot()
        robot.forward()

    .. _Ryanteck MCB: https://ryanteck.uk/add-ons/6-ryanteck-rpi-motor-controller-board-0635648607160.html
    """

    def __init__(self):
        super(RyanteckRobot, self).__init__((17, 18), (22, 23))


class CamJamKitRobot(Robot):
    """
    Extends :class:`Robot` for the `CamJam #3 EduKit`_ robot controller.

    The CamJam robot controller pins are fixed and therefore there's no need
    to specify them when constructing this class. The following example drives
    the robot forward::

        from gpiozero import CamJamKitRobot

        robot = CamJamKitRobot()
        robot.forward()

    .. _CamJam #3 EduKit: http://camjam.me/?page_id=1035
    """

    def __init__(self):
        super(CamJamKitRobot, self).__init__((9, 10), (7, 8))


class PhaseEnableRobot(SourceMixin, CompositeDevice):
    """
    Extends :class:`CompositeDevice` to represent a generic dual-motor robot.

    This class is constructed with two tuples representing the power and
    direction pins of the left and right controllers respectively. For example,
    if the left motor's controller is connected to GPIOs 12 and 5, while the
    right motor's controller is connected to GPIOs 13 and 6 then the following
    example will turn the robot left::

        from gpiozero import PhaseEnableRobot

        robot = PhaseEnableRobot(left=(12, 5), right=(13, 6))
        robot.left()

    :param tuple left:
        A tuple of two GPIO pins representing the power and direction inputs
        of the left motor's controller.

    :param tuple right:
        A tuple of two GPIO pins representing the power and direction inputs
        of the right motor's controller.
    """
    def __init__(self, left=None, right=None):
        if not all([left, right]):
            raise OutputDeviceError(
                'left and right motor pins must be provided'
            )
        super(Robot, self).__init__()
        self._left = PhaseEnableMotor(*left)
        self._right = PhaseEnableMotor(*right)

    def close(self):
        self._left.close()
        self._right.close()

    @property
    def closed(self):
        return self._left.closed and self._right.closed

    @property
    def left_motor(self):
        """
        Returns the `PhaseEnableMotor` device representing the robot's left motor.
        """
        return self._left

    @property
    def right_motor(self):
        """
        Returns the `PhaseEnableMotor` device representing the robot's right motor.
        """
        return self._right

    @property
    def value(self):
        """
        Returns a tuple of two floating point values (-1 to 1) representing the
        speeds of the robot's two motors (left and right). This property can
        also be set to alter the speed of both motors.
        """
        return RobotTuple(self._left.value, self._right.value)

    @value.setter
    def value(self, value):
        self._left.value, self._right.value = value

    def forward(self, speed=1):
        """
        Drive the robot forward by running both motors forward.

        :param float speed:
            Speed at which to drive the motors, as a value between 0 (stopped)
            and 1 (full speed). The default is 1.
        """
        self._left.forward(speed)
        self._right.forward(speed)

    def backward(self, speed=1):
        """
        Drive the robot backward by running both motors backward.

        :param float speed:
            Speed at which to drive the motors, as a value between 0 (stopped)
            and 1 (full speed). The default is 1.
        """
        self._left.backward(speed)
        self._right.backward(speed)

    def left(self, speed=1):
        """
        Make the robot turn left by running the right motor forward and left
        motor backward.

        :param float speed:
            Speed at which to drive the motors, as a value between 0 (stopped)
            and 1 (full speed). The default is 1.
        """
        self._right.forward(speed)
        self._left.backward(speed)

    def right(self, speed=1):
        """
        Make the robot turn right by running the left motor forward and right
        motor backward.

        :param float speed:
            Speed at which to drive the motors, as a value between 0 (stopped)
            and 1 (full speed). The default is 1.
        """
        self._left.forward(speed)
        self._right.backward(speed)

    def reverse(self):
        """
        Reverse the robot's current motor directions. If the robot is currently
        running full speed forward, it will run full speed backward. If the
        robot is turning left at half-speed, it will turn right at half-speed.
        If the robot is currently stopped it will remain stopped.
        """
        self._left.value = -self._left.value
        self._right.value = -self._right.value

    def stop(self):
        """
        Stop the robot.
        """
        self._left.stop()
        self._right.stop()


class _EnergenieMaster(SharedMixin, CompositeOutputDevice):
    def __init__(self):
        self._lock = Lock()
        super(_EnergenieMaster, self).__init__(
                *(OutputDevice(pin) for pin in (17, 22, 23, 27)),
                mode=OutputDevice(24), enable=OutputDevice(25),
                _order=('mode', 'enable'))

    def close(self):
        if self._lock:
            with self._lock:
                super(_EnergenieMaster, self).close()
            self._lock = None

    @classmethod
    def _shared_key(cls):
        # There's only one Energenie master
        return None

    def transmit(self, socket, enable):
        with self._lock:
            try:
                code = (8 * bool(enable)) + (8 - socket)
                for bit in self[:4]:
                    bit.value = (code & 1)
                    code >>= 1
                sleep(0.1)
                self.enable.on()
                sleep(0.25)
            finally:
                self.enable.off()


class Energenie(SourceMixin, Device):
    """
    Extends :class:`Device` to represent an `Energenie socket`_ controller.

    This class is constructed with a socket number and an optional initial
    state (defaults to ``False``, meaning off). Instances of this class can
    be used to switch peripherals on and off. For example::

        from gpiozero import Energenie

        lamp = Energenie(1)
        lamp.on()

    :param int socket:
        Which socket this instance should control. This is an integer number
        between 1 and 4.

    :param bool initial_value:
        The initial state of the socket. As Energenie sockets provide no
        means of reading their state, you must provide an initial state for
        the socket, which will be set upon construction. This defaults to
        ``False`` which will switch the socket off.

    .. _Energenie socket: https://energenie4u.co.uk/index.php/catalogue/product/ENER002-2PI
    """

    def __init__(self, socket=None, initial_value=False):
        if socket is None:
            raise EnergenieSocketMissing('socket number must be provided')
        if not (1 <= socket <= 4):
            raise EnergenieBadSocket('socket number must be between 1 and 4')
        self._value = None
        super(Energenie, self).__init__()
        self._socket = socket
        self._master = _EnergenieMaster()
        if initial_value:
            self.on()
        else:
            self.off()

    def close(self):
        if self._master:
            m = self._master
            self._master = None
            m.close()

    @property
    def closed(self):
        return self._master is None

    def __repr__(self):
        try:
            self._check_open()
            return "<gpiozero.Energenie object on socket %d>" % self._socket
        except DeviceClosed:
            return "<gpiozero.Energenie object closed>"

    @property
    def value(self):
        return self._value

    @value.setter
    def value(self, value):
        value = bool(value)
        self._master.transmit(self._socket, value)
        self._value = value

    def on(self):
        self.value = True

    def off(self):
        self.value = False
<|MERGE_RESOLUTION|>--- conflicted
+++ resolved
@@ -28,13 +28,10 @@
     RGBLED,
     Buzzer,
     Motor,
-<<<<<<< HEAD
     PhaseEnableMotor,
     )
-=======
     )
 from .threads import GPIOThread
->>>>>>> 23e153df
 from .devices import Device, CompositeDevice
 from .mixins import SharedMixin, SourceMixin
 
