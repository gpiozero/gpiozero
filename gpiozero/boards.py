from __future__ import (
    unicode_literals,
    print_function,
    absolute_import,
    division,
    )
try:
    from itertools import izip as zip
except ImportError:
    pass

from time import sleep
from itertools import repeat, cycle, chain
from threading import Lock
from collections import OrderedDict, Counter

from .exc import (
    DeviceClosed,
    GPIOPinMissing,
    EnergenieSocketMissing,
    EnergenieBadSocket,
    OutputDeviceBadValue,
    )
from .input_devices import (
    Button,
    DigitalInputDevice
    )
from .output_devices import (
    OutputDevice,
    LED,
    PWMLED,
    RGBLED,
    Buzzer,
    Motor,
    )
from .threads import GPIOThread
from .devices import Device, CompositeDevice
from .mixins import SharedMixin, SourceMixin, HoldMixin


class CompositeOutputDevice(SourceMixin, CompositeDevice):
    """
    Extends :class:`CompositeDevice` with :meth:`on`, :meth:`off`, and
    :meth:`toggle` methods for controlling subordinate output devices.  Also
    extends :attr:`value` to be writeable.

    :param list _order:
        If specified, this is the order of named items specified by keyword
        arguments (to ensure that the :attr:`value` tuple is constructed with a
        specific order). All keyword arguments *must* be included in the
        collection. If omitted, an alphabetically sorted order will be selected
        for keyword arguments.

    :param Factory pin_factory:
        See :doc:`api_pins` for more information (this is an advanced feature
        which most users can ignore).
    """

    def on(self):
        """
        Turn all the output devices on.
        """
        for device in self:
            if isinstance(device, (OutputDevice, CompositeOutputDevice)):
                device.on()

    def off(self):
        """
        Turn all the output devices off.
        """
        for device in self:
            if isinstance(device, (OutputDevice, CompositeOutputDevice)):
                device.off()

    def toggle(self):
        """
        Toggle all the output devices. For each device, if it's on, turn it
        off; if it's off, turn it on.
        """
        for device in self:
            if isinstance(device, (OutputDevice, CompositeOutputDevice)):
                device.toggle()

    @property
    def value(self):
        """
        A tuple containing a value for each subordinate device. This property
        can also be set to update the state of all subordinate output devices.
        """
        return super(CompositeOutputDevice, self).value

    @value.setter
    def value(self, value):
        for device, v in zip(self, value):
            if isinstance(device, (OutputDevice, CompositeOutputDevice)):
                device.value = v
            # Simply ignore values for non-output devices


class ButtonBoard(HoldMixin, CompositeDevice):
    """
    Extends :class:`CompositeDevice` and represents a generic button board or
    collection of buttons.

    :param int \*pins:
        Specify the GPIO pins that the buttons of the board are attached to.
        You can designate as many pins as necessary.

    :param bool pull_up:
        If ``True`` (the default), the GPIO pins will be pulled high by
        default. In this case, connect the other side of the buttons to
        ground. If ``False``, the GPIO pins will be pulled low by default. In
        this case, connect the other side of the buttons to 3V3. This
        parameter can only be specified as a keyword parameter.

    :param float bounce_time:
        If ``None`` (the default), no software bounce compensation will be
        performed. Otherwise, this is the length of time (in seconds) that the
        buttons will ignore changes in state after an initial change. This
        parameter can only be specified as a keyword parameter.

    :param float hold_time:
        The length of time (in seconds) to wait after any button is pushed,
        until executing the :attr:`when_held` handler. Defaults to ``1``. This
        parameter can only be specified as a keyword parameter.

    :param bool hold_repeat:
        If ``True``, the :attr:`when_held` handler will be repeatedly executed
        as long as any buttons remain held, every *hold_time* seconds. If
        ``False`` (the default) the :attr:`when_held` handler will be only be
        executed once per hold. This parameter can only be specified as a
        keyword parameter.

    :param Factory pin_factory:
        See :doc:`api_pins` for more information (this is an advanced feature
        which most users can ignore).

    :param \*\*named_pins:
        Specify GPIO pins that buttons of the board are attached to,
        associating each button with a property name. You can designate as
        many pins as necessary and use any names, provided they're not already
        in use by something else.
    """
    def __init__(self, *args, **kwargs):
        pull_up = kwargs.pop('pull_up', True)
        bounce_time = kwargs.pop('bounce_time', None)
        hold_time = kwargs.pop('hold_time', 1)
        hold_repeat = kwargs.pop('hold_repeat', False)
        pin_factory = kwargs.pop('pin_factory', None)
        order = kwargs.pop('_order', None)
        super(ButtonBoard, self).__init__(
            *(
                Button(pin, pull_up, bounce_time, hold_time, hold_repeat)
                for pin in args
                ),
            _order=order,
            pin_factory=pin_factory,
            **{
                name: Button(pin, pull_up, bounce_time, hold_time, hold_repeat)
                for name, pin in kwargs.items()
                })
        def get_new_handler(device):
            def fire_both_events():
                device._fire_events()
                self._fire_events()
            return fire_both_events
        for button in self:
            button.pin.when_changed = get_new_handler(button)
        self._when_changed = None
        self._last_value = None
        # Call _fire_events once to set initial state of events
        self._fire_events()
        self.hold_time = hold_time
        self.hold_repeat = hold_repeat

    @property
    def pull_up(self):
        """
        If ``True``, the device uses a pull-up resistor to set the GPIO pin
        "high" by default.
        """
        return self[0].pull_up

    @property
    def when_changed(self):
        return self._when_changed

    @when_changed.setter
    def when_changed(self, value):
        self._when_changed = self._wrap_callback(value)

    def _fire_changed(self):
        if self.when_changed:
            self.when_changed()

    def _fire_events(self):
        super(ButtonBoard, self)._fire_events()
        old_value = self._last_value
        new_value = self._last_value = self.value
        if old_value is None:
            # Initial "indeterminate" value; don't do anything
            pass
        elif old_value != new_value:
            self._fire_changed()


ButtonBoard.is_pressed = ButtonBoard.is_active
ButtonBoard.pressed_time = ButtonBoard.active_time
ButtonBoard.when_pressed = ButtonBoard.when_activated
ButtonBoard.when_released = ButtonBoard.when_deactivated
ButtonBoard.wait_for_press = ButtonBoard.wait_for_active
ButtonBoard.wait_for_release = ButtonBoard.wait_for_inactive


class LEDCollection(CompositeOutputDevice):
    """
    Extends :class:`CompositeOutputDevice`. Abstract base class for
    :class:`LEDBoard` and :class:`LEDBarGraph`.
    """
    def __init__(self, *args, **kwargs):
        self._blink_thread = None
        pwm = kwargs.pop('pwm', False)
        active_high = kwargs.pop('active_high', True)
        initial_value = kwargs.pop('initial_value', False)
        pin_factory = kwargs.pop('pin_factory', None)
        order = kwargs.pop('_order', None)
        LEDClass = PWMLED if pwm else LED
        super(LEDCollection, self).__init__(
            *(
                pin_or_collection
                if isinstance(pin_or_collection, LEDCollection) else
                LEDClass(
                    pin_or_collection, active_high, initial_value,
                    pin_factory=pin_factory
                )
                for pin_or_collection in args
                ),
            _order=order,
            pin_factory=pin_factory,
            **{
                name: pin_or_collection
                if isinstance(pin_or_collection, LEDCollection) else
                LEDClass(
                    pin_or_collection, active_high, initial_value,
                    pin_factory=pin_factory
                )
                for name, pin_or_collection in kwargs.items()
                })
        leds = []
        for item in self:
            if isinstance(item, LEDCollection):
                for subitem in item.leds:
                    leds.append(subitem)
            else:
                leds.append(item)
        self._leds = tuple(leds)

    @property
    def leds(self):
        """
        A flat tuple of all LEDs contained in this collection (and all
        sub-collections).
        """
        return self._leds

    @property
    def active_high(self):
        return self[0].active_high


class LEDBoard(LEDCollection):
    """
    Extends :class:`LEDCollection` and represents a generic LED board or
    collection of LEDs.

    The following example turns on all the LEDs on a board containing 5 LEDs
    attached to GPIO pins 2 through 6::

        from gpiozero import LEDBoard

        leds = LEDBoard(2, 3, 4, 5, 6)
        leds.on()

    :param int \*pins:
        Specify the GPIO pins that the LEDs of the board are attached to. You
        can designate as many pins as necessary. You can also specify
        :class:`LEDBoard` instances to create trees of LEDs.

    :param bool pwm:
        If ``True``, construct :class:`PWMLED` instances for each pin. If
        ``False`` (the default), construct regular :class:`LED` instances. This
        parameter can only be specified as a keyword parameter.

    :param bool active_high:
        If ``True`` (the default), the :meth:`on` method will set all the
        associated pins to HIGH. If ``False``, the :meth:`on` method will set
        all pins to LOW (the :meth:`off` method always does the opposite). This
        parameter can only be specified as a keyword parameter.

    :param bool initial_value:
        If ``False`` (the default), all LEDs will be off initially. If
        ``None``, each device will be left in whatever state the pin is found
        in when configured for output (warning: this can be on). If ``True``,
        the device will be switched on initially. This parameter can only be
        specified as a keyword parameter.

    :param Factory pin_factory:
        See :doc:`api_pins` for more information (this is an advanced feature
        which most users can ignore).

    :param \*\*named_pins:
        Specify GPIO pins that LEDs of the board are attached to, associating
        each LED with a property name. You can designate as many pins as
        necessary and use any names, provided they're not already in use by
        something else. You can also specify :class:`LEDBoard` instances to
        create trees of LEDs.
    """
    def __init__(self, *args, **kwargs):
        self._blink_leds = []
        self._blink_lock = Lock()
        super(LEDBoard, self).__init__(*args, **kwargs)

    def close(self):
        self._stop_blink()
        super(LEDBoard, self).close()

    def on(self, *args):
        self._stop_blink()
        if args:
            for index in args:
                self[index].on()
        else:
            super(LEDBoard, self).on()

    def off(self, *args):
        self._stop_blink()
        if args:
            for index in args:
                self[index].off()
        else:
            super(LEDBoard, self).off()

    def toggle(self, *args):
        self._stop_blink()
        if args:
            for index in args:
                self[index].toggle()
        else:
            super(LEDBoard, self).toggle()

    def blink(
            self, on_time=1, off_time=1, fade_in_time=0, fade_out_time=0,
            n=None, background=True):
        """
        Make all the LEDs turn on and off repeatedly.

        :param float on_time:
            Number of seconds on. Defaults to 1 second.

        :param float off_time:
            Number of seconds off. Defaults to 1 second.

        :param float fade_in_time:
            Number of seconds to spend fading in. Defaults to 0. Must be 0 if
            ``pwm`` was ``False`` when the class was constructed
            (:exc:`ValueError` will be raised if not).

        :param float fade_out_time:
            Number of seconds to spend fading out. Defaults to 0. Must be 0 if
            ``pwm`` was ``False`` when the class was constructed
            (:exc:`ValueError` will be raised if not).

        :param int n:
            Number of times to blink; ``None`` (the default) means forever.

        :param bool background:
            If ``True``, start a background thread to continue blinking and
            return immediately. If ``False``, only return when the blink is
            finished (warning: the default value of *n* will result in this
            method never returning).
        """
        for led in self.leds:
            if isinstance(led, LED):
                if fade_in_time:
                    raise ValueError('fade_in_time must be 0 with non-PWM LEDs')
                if fade_out_time:
                    raise ValueError('fade_out_time must be 0 with non-PWM LEDs')
        self._stop_blink()
        self._blink_thread = GPIOThread(
            target=self._blink_device,
            args=(on_time, off_time, fade_in_time, fade_out_time, n)
        )
        self._blink_thread.start()
        if not background:
            self._blink_thread.join()
            self._blink_thread = None

    def _stop_blink(self, led=None):
        if led is None:
            if self._blink_thread:
                self._blink_thread.stop()
                self._blink_thread = None
        else:
            with self._blink_lock:
                self._blink_leds.remove(led)

    def pulse(self, fade_in_time=1, fade_out_time=1, n=None, background=True):
        """
        Make the device fade in and out repeatedly.

        :param float fade_in_time:
            Number of seconds to spend fading in. Defaults to 1.

        :param float fade_out_time:
            Number of seconds to spend fading out. Defaults to 1.

        :param int n:
            Number of times to blink; ``None`` (the default) means forever.

        :param bool background:
            If ``True`` (the default), start a background thread to continue
            blinking and return immediately. If ``False``, only return when the
            blink is finished (warning: the default value of *n* will result in
            this method never returning).
        """
        on_time = off_time = 0
        self.blink(
            on_time, off_time, fade_in_time, fade_out_time, n, background
        )

    def _blink_device(self, on_time, off_time, fade_in_time, fade_out_time, n, fps=25):
        sequence = []
        if fade_in_time > 0:
            sequence += [
                (i * (1 / fps) / fade_in_time, 1 / fps)
                for i in range(int(fps * fade_in_time))
                ]
        sequence.append((1, on_time))
        if fade_out_time > 0:
            sequence += [
                (1 - (i * (1 / fps) / fade_out_time), 1 / fps)
                for i in range(int(fps * fade_out_time))
                ]
        sequence.append((0, off_time))
        sequence = (
                cycle(sequence) if n is None else
                chain.from_iterable(repeat(sequence, n))
                )
        with self._blink_lock:
            self._blink_leds = list(self.leds)
            for led in self._blink_leds:
                if led._controller not in (None, self):
                    led._controller._stop_blink(led)
                led._controller = self
        for value, delay in sequence:
            with self._blink_lock:
                if not self._blink_leds:
                    break
                for led in self._blink_leds:
                    led._write(value)
            if self._blink_thread.stopping.wait(delay):
                break


class LEDBarGraph(LEDCollection):
    """
    Extends :class:`LEDCollection` to control a line of LEDs representing a
    bar graph. Positive values (0 to 1) light the LEDs from first to last.
    Negative values (-1 to 0) light the LEDs from last to first.

    The following example demonstrates turning on the first two and last two
    LEDs in a board containing five LEDs attached to GPIOs 2 through 6::

        from gpiozero import LEDBarGraph
        from time import sleep

        graph = LEDBarGraph(2, 3, 4, 5, 6)
        graph.value = 2/5  # Light the first two LEDs only
        sleep(1)
        graph.value = -2/5 # Light the last two LEDs only
        sleep(1)
        graph.off()

    As with other output devices, :attr:`source` and :attr:`values` are
    supported::

        from gpiozero import LEDBarGraph, MCP3008
        from signal import pause

        graph = LEDBarGraph(2, 3, 4, 5, 6, pwm=True)
        pot = MCP3008(channel=0)
        graph.source = pot.values
        pause()

    :param int \*pins:
        Specify the GPIO pins that the LEDs of the bar graph are attached to.
        You can designate as many pins as necessary.

    :param bool pwm:
        If ``True``, construct :class:`PWMLED` instances for each pin. If
        ``False`` (the default), construct regular :class:`LED` instances. This
        parameter can only be specified as a keyword parameter.

    :param bool active_high:
        If ``True`` (the default), the :meth:`on` method will set all the
        associated pins to HIGH. If ``False``, the :meth:`on` method will set
        all pins to LOW (the :meth:`off` method always does the opposite). This
        parameter can only be specified as a keyword parameter.

    :param float initial_value:
        The initial :attr:`value` of the graph given as a float between -1 and
        +1.  Defaults to ``0.0``. This parameter can only be specified as a
        keyword parameter.

    :param Factory pin_factory:
        See :doc:`api_pins` for more information (this is an advanced feature
        which most users can ignore).
    """

    def __init__(self, *pins, **kwargs):
        # Don't allow graphs to contain collections
        for pin in pins:
            assert not isinstance(pin, LEDCollection)
        pwm = kwargs.pop('pwm', False)
        active_high = kwargs.pop('active_high', True)
        initial_value = kwargs.pop('initial_value', 0.0)
        pin_factory = kwargs.pop('pin_factory', None)
        if kwargs:
            raise TypeError('unexpected keyword argument: %s' % kwargs.popitem()[0])
        super(LEDBarGraph, self).__init__(
            *pins, pwm=pwm, active_high=active_high, pin_factory=pin_factory
        )
        try:
            self.value = initial_value
        except:
            self.close()
            raise

    @property
    def value(self):
        """
        The value of the LED bar graph. When no LEDs are lit, the value is 0.
        When all LEDs are lit, the value is 1. Values between 0 and 1
        light LEDs linearly from first to last. Values between 0 and -1
        light LEDs linearly from last to first.

        To light a particular number of LEDs, simply divide that number by
        the number of LEDs. For example, if your graph contains 3 LEDs, the
        following will light the first::

            from gpiozero import LEDBarGraph

            graph = LEDBarGraph(12, 16, 19)
            graph.value = 1/3

        .. note::

            Setting value to -1 will light all LEDs. However, querying it
            subsequently will return 1 as both representations are the same in
            hardware. The readable range of :attr:`value` is effectively
            -1 < value <= 1.
        """
        result = sum(led.value for led in self)
        if self[0].value < self[-1].value:
            result = -result
        return result / len(self)

    @value.setter
    def value(self, value):
        if not -1 <= value <= 1:
            raise OutputDeviceBadValue('LEDBarGraph value must be between -1 and 1')
        count = len(self)
        leds = self
        if value < 0:
            leds = reversed(leds)
            value = -value
        if isinstance(self[0], PWMLED):
            calc_value = lambda index: min(1, max(0, count * value - index))
        else:
            calc_value = lambda index: value >= ((index + 1) / count)
        for index, led in enumerate(leds):
            led.value = calc_value(index)


class LedBorg(RGBLED):
    """
    Extends :class:`RGBLED` for the `PiBorg LedBorg`_: an add-on board
    containing a very bright RGB LED.

    The LedBorg pins are fixed and therefore there's no need to specify them
    when constructing this class. The following example turns the LedBorg
    purple::

        from gpiozero import LedBorg

        led = LedBorg()
        led.color = (1, 0, 1)

    :param tuple initial_value:
        The initial color for the LedBorg. Defaults to black ``(0, 0, 0)``.

    :param bool pwm:
        If ``True`` (the default), construct :class:`PWMLED` instances for
        each component of the LedBorg. If ``False``, construct regular
        :class:`LED` instances, which prevents smooth color graduations.

    :param Factory pin_factory:
        See :doc:`api_pins` for more information (this is an advanced feature
        which most users can ignore).

    .. _PiBorg LedBorg: https://www.piborg.org/ledborg
    """

    def __init__(self, initial_value=(0, 0, 0), pwm=True, pin_factory=None):
        super(LedBorg, self).__init__(red=17, green=27, blue=22,
                                      pwm=pwm, initial_value=initial_value,
                                      pin_factory=pin_factory)


class PiLiter(LEDBoard):
    """
    Extends :class:`LEDBoard` for the `Ciseco Pi-LITEr`_: a strip of 8 very bright
    LEDs.

    The Pi-LITEr pins are fixed and therefore there's no need to specify them
    when constructing this class. The following example turns on all the LEDs
    of the Pi-LITEr::

        from gpiozero import PiLiter

        lite = PiLiter()
        lite.on()

    :param bool pwm:
        If ``True``, construct :class:`PWMLED` instances for each pin. If
        ``False`` (the default), construct regular :class:`LED` instances.

    :param bool initial_value:
        If ``False`` (the default), all LEDs will be off initially. If
        ``None``, each device will be left in whatever state the pin is found
        in when configured for output (warning: this can be on). If ``True``,
        the device will be switched on initially.

    :param Factory pin_factory:
        See :doc:`api_pins` for more information (this is an advanced feature
        which most users can ignore).

    .. _Ciseco Pi-LITEr: http://shop.ciseco.co.uk/pi-liter-8-led-strip-for-the-raspberry-pi/
    """

    def __init__(self, pwm=False, initial_value=False, pin_factory=None):
        super(PiLiter, self).__init__(4, 17, 27, 18, 22, 23, 24, 25,
                                      pwm=pwm, initial_value=initial_value,
                                      pin_factory=pin_factory)


class PiLiterBarGraph(LEDBarGraph):
    """
    Extends :class:`LEDBarGraph` to treat the `Ciseco Pi-LITEr`_ as an
    8-segment bar graph.

    The Pi-LITEr pins are fixed and therefore there's no need to specify them
    when constructing this class. The following example sets the graph value
    to 0.5::

        from gpiozero import PiLiterBarGraph

        graph = PiLiterBarGraph()
        graph.value = 0.5

    :param bool pwm:
        If ``True``, construct :class:`PWMLED` instances for each pin. If
        ``False`` (the default), construct regular :class:`LED` instances.

    :param float initial_value:
        The initial :attr:`value` of the graph given as a float between -1 and
        +1. Defaults to ``0.0``.

    :param Factory pin_factory:
        See :doc:`api_pins` for more information (this is an advanced feature
        which most users can ignore).

    .. _Ciseco Pi-LITEr: http://shop.ciseco.co.uk/pi-liter-8-led-strip-for-the-raspberry-pi/
    """

    def __init__(self, pwm=False, initial_value=0.0, pin_factory=None):
        pins = (4, 17, 27, 18, 22, 23, 24, 25)
        super(PiLiterBarGraph, self).__init__(
            *pins, pwm=pwm, initial_value=initial_value, pin_factory=pin_factory
        )


class TrafficLights(LEDBoard):
    """
    Extends :class:`LEDBoard` for devices containing red, yellow, and green
    LEDs.

    The following example initializes a device connected to GPIO pins 2, 3,
    and 4, then lights the amber (yellow) LED attached to GPIO 3::

        from gpiozero import TrafficLights

        traffic = TrafficLights(2, 3, 4)
        traffic.amber.on()

    :param int red:
        The GPIO pin that the red LED is attached to.

    :param int amber:
        The GPIO pin that the amber LED is attached to.

    :param int green:
        The GPIO pin that the green LED is attached to.

    :param bool pwm:
        If ``True``, construct :class:`PWMLED` instances to represent each
        LED. If ``False`` (the default), construct regular :class:`LED`
        instances.

    :param bool initial_value:
        If ``False`` (the default), all LEDs will be off initially. If
        ``None``, each device will be left in whatever state the pin is found
        in when configured for output (warning: this can be on). If ``True``,
        the device will be switched on initially.

    :param int yellow:
        The GPIO pin that the yellow LED is attached to. This is merely an
        alias for the ``amber`` parameter - you can't specify both ``amber``
        and ``yellow``.

    :param Factory pin_factory:
        See :doc:`api_pins` for more information (this is an advanced feature
        which most users can ignore).
    """
    def __init__(self, red=None, amber=None, green=None,
                 pwm=False, initial_value=False, yellow=None,
                 pin_factory=None):
        if amber is not None and yellow is not None:
            raise OutputDeviceBadValue(
                'Only one of amber or yellow can be specified'
            )
        devices = OrderedDict((('red', red), ))
        self._display_yellow = amber is None and yellow is not None
        if self._display_yellow:
            devices['yellow'] = yellow
        else:
            devices['amber'] = amber
        devices['green'] = green
        if not all(p is not None for p in devices.values()):
            raise GPIOPinMissing(
                ', '.join(devices.keys())+' pins must be provided'
            )
        super(TrafficLights, self).__init__(
            pwm=pwm, initial_value=initial_value,
            _order=devices.keys(), pin_factory=pin_factory,
            **devices)

    def __getattr__(self, name):
        if name == 'amber' and self._display_yellow:
            name = 'yellow'
        elif name == 'yellow' and not self._display_yellow:
            name = 'amber'
        return super(TrafficLights, self).__getattr__(name)


class PiTraffic(TrafficLights):
    """
    Extends :class:`TrafficLights` for the `Low Voltage Labs PI-TRAFFIC`_
    vertical traffic lights board when attached to GPIO pins 9, 10, and 11.

    There's no need to specify the pins if the PI-TRAFFIC is connected to the
    default pins (9, 10, 11). The following example turns on the amber LED on
    the PI-TRAFFIC::

        from gpiozero import PiTraffic

        traffic = PiTraffic()
        traffic.amber.on()

    To use the PI-TRAFFIC board when attached to a non-standard set of pins,
    simply use the parent class, :class:`TrafficLights`.

    :param bool pwm:
        If ``True``, construct :class:`PWMLED` instances to represent each
        LED. If ``False`` (the default), construct regular :class:`LED`
        instances.

    :param bool initial_value:
        If ``False`` (the default), all LEDs will be off initially. If
        ``None``, each device will be left in whatever state the pin is found
        in when configured for output (warning: this can be on). If ``True``,
        the device will be switched on initially.

    :param Factory pin_factory:
        See :doc:`api_pins` for more information (this is an advanced feature
        which most users can ignore).

    .. _Low Voltage Labs PI-TRAFFIC: http://lowvoltagelabs.com/products/pi-traffic/
    """
    def __init__(self, pwm=False, initial_value=False, pin_factory=None):
        super(PiTraffic, self).__init__(9, 10, 11,
                                        pwm=pwm, initial_value=initial_value,
                                        pin_factory=pin_factory)


class PiStop(TrafficLights):
    """
    Extends :class:`TrafficLights` for the `PiHardware Pi-Stop`_: a vertical
    traffic lights board.

    The following example turns on the amber LED on a Pi-Stop
    connected to location ``A+``::

        from gpiozero import PiStop

        traffic = PiStop('A+')
        traffic.amber.on()

    :param str location:
        The `location`_ on the GPIO header to which the Pi-Stop is connected.
        Must be one of: ``A``, ``A+``, ``B``, ``B+``, ``C``, ``D``.

    :param bool pwm:
        If ``True``, construct :class:`PWMLED` instances to represent each
        LED. If ``False`` (the default), construct regular :class:`LED`
        instances.

    :param bool initial_value:
        If ``False`` (the default), all LEDs will be off initially. If
        ``None``, each device will be left in whatever state the pin is found
        in when configured for output (warning: this can be on). If ``True``,
        the device will be switched on initially.

    :param Factory pin_factory:
        See :doc:`api_pins` for more information (this is an advanced feature
        which most users can ignore).

    .. _PiHardware Pi-Stop: https://pihw.wordpress.com/meltwaters-pi-hardware-kits/pi-stop/
    .. _location: https://github.com/PiHw/Pi-Stop/blob/master/markdown_source/markdown/Discover-PiStop.md
    """
    LOCATIONS = {
        'A': (7, 8, 25),
        'A+': (21, 20, 16),
        'B': (10, 9, 11),
        'B+': (13, 19, 26),
        'C': (18, 15, 14),
        'D': (2, 3, 4),
    }

    def __init__(
            self, location=None, pwm=False, initial_value=False,
            pin_factory=None):
        gpios = self.LOCATIONS.get(location, None)
        if gpios is None:
            raise ValueError('location must be one of: %s' %
                             ', '.join(sorted(self.LOCATIONS.keys())))
        super(PiStop, self).__init__(
            *gpios, pwm=pwm, initial_value=initial_value,
            pin_factory=pin_factory
        )


class StatusZero(LEDBoard):
    """
    Extends :class:`LEDBoard` for The Pi Hut's `STATUS Zero`_: a Pi Zero sized
    add-on board with three sets of red/green LEDs to provide a status
    indicator.

    The following example designates the first strip the label "wifi" and the
    second "raining", and turns them green and red respectfully::

        from gpiozero import StatusZero

        status = StatusZero('wifi', 'raining')
        status.wifi.green.on()
        status.raining.red.on()

    :param str \*labels:
        Specify the names of the labels you wish to designate the strips to.
        You can list up to three labels. If no labels are given, three strips
        will be initialised with names 'one', 'two', and 'three'. If some, but
        not all strips are given labels, any remaining strips will not be
        initialised.

    :param Factory pin_factory:
        See :doc:`api_pins` for more information (this is an advanced feature
        which most users can ignore).

    .. _STATUS Zero: https://thepihut.com/statuszero
    """
    default_labels = ('one', 'two', 'three')

    def __init__(self, *labels, **kwargs):
        pins = (
            (17, 4),
            (22, 27),
            (9, 10),
        )
        pin_factory = kwargs.pop('pin_factory', None)
        if len(labels) == 0:
            labels = self.default_labels
        elif len(labels) > len(pins):
            raise ValueError("StatusZero doesn't support more than three labels")
        dup, count = Counter(labels).most_common(1)[0]
        if count > 1:
            raise ValueError("Duplicate label %s" % dup)
        super(StatusZero, self).__init__(
            _order=labels, pin_factory=pin_factory, **{
                label: LEDBoard(
                    red=red, green=green, _order=('red', 'green'),
                    pin_factory=pin_factory, **kwargs
                )
                for (green, red), label in zip(pins, labels)
            }
        )


class StatusBoard(CompositeOutputDevice):
    """
    Extends :class:`CompositeOutputDevice` for The Pi Hut's `STATUS`_ board: a
    HAT sized add-on board with five sets of red/green LEDs and buttons to
    provide a status indicator with additional input.

    The following example designates the first strip the label "wifi" and the
    second "raining", turns the wifi green and then activates the button to
    toggle its lights when pressed::

        from gpiozero import StatusBoard

        status = StatusBoard('wifi', 'raining')
        status.wifi.lights.green.on()
        status.wifi.button.when_pressed = status.wifi.lights.toggle

    :param str \*labels:
        Specify the names of the labels you wish to designate the strips to.
        You can list up to five labels. If no labels are given, five strips
        will be initialised with names 'one' to 'five'. If some, but not all
        strips are given labels, any remaining strips will not be initialised.

    :param Factory pin_factory:
        See :doc:`api_pins` for more information (this is an advanced feature
        which most users can ignore).

    .. _STATUS: https://thepihut.com/status
    """
    default_labels = ('one', 'two', 'three', 'four', 'five')

    def __init__(self, *labels, **kwargs):
        pins = (
            (17, 4, 14),
            (22, 27, 19),
            (9, 10, 15),
            (5, 11, 26),
            (13, 6, 18),
        )
        pin_factory = kwargs.pop('pin_factory', None)
        if len(labels) == 0:
            labels = self.default_labels
        elif len(labels) > len(pins):
            raise ValueError("StatusBoard doesn't support more than five labels")
        dup, count = Counter(labels).most_common(1)[0]
        if count > 1:
            raise ValueError("Duplicate label %s" % dup)
        super(StatusBoard, self).__init__(
            _order=labels, pin_factory=pin_factory, **{
                label: CompositeOutputDevice(
                    button=Button(button, pin_factory=pin_factory),
                    lights=LEDBoard(
                        red=red, green=green, _order=('red', 'green'),
                        pin_factory=pin_factory, **kwargs
                    ), _order=('button', 'lights'), pin_factory=pin_factory
                )
                for (green, red, button), label in zip(pins, labels)
            }
        )


class SnowPi(LEDBoard):
    """
    Extends :class:`LEDBoard` for the `Ryanteck SnowPi`_ board.

    The SnowPi pins are fixed and therefore there's no need to specify them
    when constructing this class. The following example turns on the eyes, sets
    the nose pulsing, and the arms blinking::

        from gpiozero import SnowPi

        snowman = SnowPi(pwm=True)
        snowman.eyes.on()
        snowman.nose.pulse()
        snowman.arms.blink()

    :param bool pwm:
        If ``True``, construct :class:`PWMLED` instances to represent each
        LED. If ``False`` (the default), construct regular :class:`LED`
        instances.

    :param bool initial_value:
        If ``False`` (the default), all LEDs will be off initially. If
        ``None``, each device will be left in whatever state the pin is found
        in when configured for output (warning: this can be on). If ``True``,
        the device will be switched on initially.

    :param Factory pin_factory:
        See :doc:`api_pins` for more information (this is an advanced feature
        which most users can ignore).

    .. _Ryanteck SnowPi: https://ryanteck.uk/raspberry-pi/114-snowpi-the-gpio-snowman-for-raspberry-pi-0635648608303.html
    """
    def __init__(self, pwm=False, initial_value=False, pin_factory=None):
        super(SnowPi, self).__init__(
            arms=LEDBoard(
                left=LEDBoard(
                    top=17, middle=18, bottom=22,
                    pwm=pwm, initial_value=initial_value,
                    _order=('top', 'middle', 'bottom'),
                    pin_factory=pin_factory),
                right=LEDBoard(
                    top=7, middle=8, bottom=9,
                    pwm=pwm, initial_value=initial_value,
                    _order=('top', 'middle', 'bottom'),
                    pin_factory=pin_factory),
                _order=('left', 'right'),
                pin_factory=pin_factory
                ),
            eyes=LEDBoard(
                left=23, right=24,
                pwm=pwm, initial_value=initial_value,
                _order=('left', 'right'),
                pin_factory=pin_factory
                ),
            nose=25,
            pwm=pwm, initial_value=initial_value,
            _order=('eyes', 'nose', 'arms'),
            pin_factory=pin_factory
        )


class TrafficLightsBuzzer(CompositeOutputDevice):
    """
    Extends :class:`CompositeOutputDevice` and is a generic class for HATs with
    traffic lights, a button and a buzzer.

    :param TrafficLights lights:
        An instance of :class:`TrafficLights` representing the traffic lights
        of the HAT.

    :param Buzzer buzzer:
        An instance of :class:`Buzzer` representing the buzzer on the HAT.

    :param Button button:
        An instance of :class:`Button` representing the button on the HAT.

    :param Factory pin_factory:
        See :doc:`api_pins` for more information (this is an advanced feature
        which most users can ignore).
    """

    def __init__(self, lights, buzzer, button, pin_factory=None):
        super(TrafficLightsBuzzer, self).__init__(
            lights=lights, buzzer=buzzer, button=button,
            _order=('lights', 'buzzer', 'button'),
            pin_factory=pin_factory
        )


class FishDish(TrafficLightsBuzzer):
    """
    Extends :class:`TrafficLightsBuzzer` for the `Pi Supply FishDish`_: traffic
    light LEDs, a button and a buzzer.

    The FishDish pins are fixed and therefore there's no need to specify them
    when constructing this class. The following example waits for the button
    to be pressed on the FishDish, then turns on all the LEDs::

        from gpiozero import FishDish

        fish = FishDish()
        fish.button.wait_for_press()
        fish.lights.on()

    :param bool pwm:
        If ``True``, construct :class:`PWMLED` instances to represent each
        LED. If ``False`` (the default), construct regular :class:`LED`
        instances.

    :param Factory pin_factory:
        See :doc:`api_pins` for more information (this is an advanced feature
        which most users can ignore).

    .. _Pi Supply FishDish: https://www.pi-supply.com/product/fish-dish-raspberry-pi-led-buzzer-board/
    """

    def __init__(self, pwm=False, pin_factory=None):
        super(FishDish, self).__init__(
            TrafficLights(9, 22, 4, pwm=pwm, pin_factory=pin_factory),
            Buzzer(8, pin_factory=pin_factory),
            Button(7, pull_up=False, pin_factory=pin_factory),
            pin_factory=pin_factory
        )


class TrafficHat(TrafficLightsBuzzer):
    """
    Extends :class:`TrafficLightsBuzzer` for the `Ryanteck Traffic HAT`_: traffic
    light LEDs, a button and a buzzer.

    The Traffic HAT pins are fixed and therefore there's no need to specify
    them when constructing this class. The following example waits for the
    button to be pressed on the Traffic HAT, then turns on all the LEDs::

        from gpiozero import TrafficHat

        hat = TrafficHat()
        hat.button.wait_for_press()
        hat.lights.on()

    :param bool pwm:
        If ``True``, construct :class:`PWMLED` instances to represent each
        LED. If ``False`` (the default), construct regular :class:`LED`
        instances.

    :param Factory pin_factory:
        See :doc:`api_pins` for more information (this is an advanced feature
        which most users can ignore).

    .. _Ryanteck Traffic HAT: https://ryanteck.uk/hats/1-traffichat-0635648607122.html
    """

    def __init__(self, pwm=False, pin_factory=None):
        super(TrafficHat, self).__init__(
            TrafficLights(24, 23, 22, pwm=pwm, pin_factory=pin_factory),
            Buzzer(5, pin_factory=pin_factory),
            Button(25, pin_factory=pin_factory),
            pin_factory=pin_factory
        )


class Robot(SourceMixin, CompositeDevice):
    """
    Extends :class:`CompositeDevice` to represent a generic dual-motor robot.

    This class is constructed with two tuples representing the forward and
    backward pins of the left and right controllers respectively. For example,
    if the left motor's controller is connected to GPIOs 4 and 14, while the
    right motor's controller is connected to GPIOs 17 and 18 then the following
    example will drive the robot forward::

        from gpiozero import Robot

        robot = Robot(left=(4, 14), right=(17, 18))
        robot.forward()

    :param tuple left:
        A tuple of two GPIO pins representing the forward and backward inputs
        of the left motor's controller.

    :param tuple right:
        A tuple of two GPIO pins representing the forward and backward inputs
        of the right motor's controller.

    :param Factory pin_factory:
        See :doc:`api_pins` for more information (this is an advanced feature
        which most users can ignore).
    """

    def __init__(self, left=None, right=None, pin_factory=None):
        super(Robot, self).__init__(
            left_motor=Motor(*left, pin_factory=pin_factory),
            right_motor=Motor(*right, pin_factory=pin_factory),
            _order=('left_motor', 'right_motor'),
            pin_factory=pin_factory
        )

    @property
    def value(self):
        """
        Represents the motion of the robot as a tuple of (left_motor_speed,
        right_motor_speed) with ``(-1, -1)`` representing full speed backwards,
        ``(1, 1)`` representing full speed forwards, and ``(0, 0)``
        representing stopped.
        """
        return super(Robot, self).value

    @value.setter
    def value(self, value):
        self.left_motor.value, self.right_motor.value = value

    def forward(self, speed=1):
        """
        Drive the robot forward by running both motors forward.

        :param float speed:
            Speed at which to drive the motors, as a value between 0 (stopped)
            and 1 (full speed). The default is 1.
        """
        self.left_motor.forward(speed)
        self.right_motor.forward(speed)

    def backward(self, speed=1):
        """
        Drive the robot backward by running both motors backward.

        :param float speed:
            Speed at which to drive the motors, as a value between 0 (stopped)
            and 1 (full speed). The default is 1.
        """
        self.left_motor.backward(speed)
        self.right_motor.backward(speed)

    def left(self, speed=1):
        """
        Make the robot turn left by running the right motor forward and left
        motor backward.

        :param float speed:
            Speed at which to drive the motors, as a value between 0 (stopped)
            and 1 (full speed). The default is 1.
        """
        self.right_motor.forward(speed)
        self.left_motor.backward(speed)

    def right(self, speed=1):
        """
        Make the robot turn right by running the left motor forward and right
        motor backward.

        :param float speed:
            Speed at which to drive the motors, as a value between 0 (stopped)
            and 1 (full speed). The default is 1.
        """
        self.left_motor.forward(speed)
        self.right_motor.backward(speed)

    def reverse(self):
        """
        Reverse the robot's current motor directions. If the robot is currently
        running full speed forward, it will run full speed backward. If the
        robot is turning left at half-speed, it will turn right at half-speed.
        If the robot is currently stopped it will remain stopped.
        """
        self.left_motor.reverse()
        self.right_motor.reverse()

    def stop(self):
        """
        Stop the robot.
        """
        self.left_motor.stop()
        self.right_motor.stop()


class RyanteckRobot(Robot):
    """
    Extends :class:`Robot` for the `Ryanteck motor controller board`_.

    The Ryanteck MCB pins are fixed and therefore there's no need to specify
    them when constructing this class. The following example drives the robot
    forward::

        from gpiozero import RyanteckRobot

        robot = RyanteckRobot()
        robot.forward()

    :param Factory pin_factory:
        See :doc:`api_pins` for more information (this is an advanced feature
        which most users can ignore).

    .. _Ryanteck motor controller board: https://ryanteck.uk/add-ons/6-ryanteck-rpi-motor-controller-board-0635648607160.html
    """

    def __init__(self, pin_factory=None):
        super(RyanteckRobot, self).__init__(
            (17, 18), (22, 23), pin_factory=pin_factory
        )


class CamJamKitRobot(Robot):
    """
    Extends :class:`Robot` for the `CamJam #3 EduKit`_ motor controller board.

    The CamJam robot controller pins are fixed and therefore there's no need
    to specify them when constructing this class. The following example drives
    the robot forward::

        from gpiozero import CamJamKitRobot

        robot = CamJamKitRobot()
        robot.forward()

    :param Factory pin_factory:
        See :doc:`api_pins` for more information (this is an advanced feature
        which most users can ignore).

    .. _CamJam #3 EduKit: http://camjam.me/?page_id=1035
    """

    def __init__(self, pin_factory=None):
        super(CamJamKitRobot, self).__init__(
            (9, 10), (7, 8), pin_factory=pin_factory
        )


class _EnergenieMaster(SharedMixin, CompositeOutputDevice):
    def __init__(self, pin_factory=None):
        self._lock = Lock()
        super(_EnergenieMaster, self).__init__(
            *(
                OutputDevice(pin, pin_factory=pin_factory)
                for pin in (17, 22, 23, 27)
            ),
            mode=OutputDevice(24, pin_factory=pin_factory),
            enable=OutputDevice(25, pin_factory=pin_factory),
            _order=('mode', 'enable'), pin_factory=pin_factory
        )

    def close(self):
        if self._lock:
            with self._lock:
                super(_EnergenieMaster, self).close()
            self._lock = None

    @classmethod
    def _shared_key(cls, pin_factory):
        # There's only one Energenie master
        return None

    def transmit(self, socket, enable):
        with self._lock:
            try:
                code = (8 * bool(enable)) + (8 - socket)
                for bit in self[:4]:
                    bit.value = (code & 1)
                    code >>= 1
                sleep(0.1)
                self.enable.on()
                sleep(0.25)
            finally:
                self.enable.off()


class Energenie(SourceMixin, Device):
    """
    Extends :class:`Device` to represent an `Energenie socket`_ controller.

    This class is constructed with a socket number and an optional initial
    state (defaults to ``False``, meaning off). Instances of this class can
    be used to switch peripherals on and off. For example::

        from gpiozero import Energenie

        lamp = Energenie(1)
        lamp.on()

    :param int socket:
        Which socket this instance should control. This is an integer number
        between 1 and 4.

    :param bool initial_value:
        The initial state of the socket. As Energenie sockets provide no
        means of reading their state, you must provide an initial state for
        the socket, which will be set upon construction. This defaults to
        ``False`` which will switch the socket off.

    :param Factory pin_factory:
        See :doc:`api_pins` for more information (this is an advanced feature
        which most users can ignore).

    .. _Energenie socket: https://energenie4u.co.uk/index.php/catalogue/product/ENER002-2PI
    """

    def __init__(self, socket=None, initial_value=False, pin_factory=None):
        if socket is None:
            raise EnergenieSocketMissing('socket number must be provided')
        if not (1 <= socket <= 4):
            raise EnergenieBadSocket('socket number must be between 1 and 4')
        self._value = None
        super(Energenie, self).__init__(pin_factory=pin_factory)
        self._socket = socket
        self._master = _EnergenieMaster(pin_factory=pin_factory)
        if initial_value:
            self.on()
        else:
            self.off()

    def close(self):
        if self._master:
            m = self._master
            self._master = None
            m.close()

    @property
    def closed(self):
        return self._master is None

    def __repr__(self):
        try:
            self._check_open()
            return "<gpiozero.Energenie object on socket %d>" % self._socket
        except DeviceClosed:
            return "<gpiozero.Energenie object closed>"

    @property
    def value(self):
        return self._value

    @value.setter
    def value(self, value):
        value = bool(value)
        self._master.transmit(self._socket, value)
        self._value = value

    def on(self):
        self.value = True

    def off(self):
<<<<<<< HEAD
        self.value = False


class RotaryEncoder(Device):
    """
    Decode mechanical rotary encoder pulses.

    Connect the extrems pins of the rotary encoder (left and right pins) to any GPIO
    and the middle pin to a ground pin. Alternatively, connect the middle pin to the
    3V3 pin, then set *pull_up* to ``False`` in the :class:`RotaryEncoder` constructor.

    The following example will print a Rotary Encoder change direction::

        from gpiozero import RotaryEncoder

        def change(value):
            if value > 0:
                print("clockwise")
            else:
                print("counterclockwise")

        rotary = RotaryEncoder(13, 19)
        rotary.when_rotated = change

    Based in Pigpio implementation `Pigpio implementation <http://abyz.co.uk/rpi/pigpio/examples.html#Python_rotary_encoder_py>`_
    and `Paul Stoffregen implementation <https://github.com/PaulStoffregen/Encoder>`_

    :param int pin_a:
        An extreme GPIO pin which the RotaryEncoder is attached to. See :ref:`pin_numbering`
        for valid pin numbers.

    :param int pin_b:
        The another extreme GPIO pin which the RotaryEncoder is attached to. See :ref:`pin_numbering`
        for valid pin numbers.

    :param bool pull_up:
        If ``True`` (the default), the GPIO pins will be pulled high by default.
        In this case, connect the middle GPIO pin to ground. If ``False``, 
        the GPIO pins will be pulled low by default. In this case,
        connect the middle pin of the RotaryEncoder to 3V3.
    """

    def __init__(self, pin_a, pin_b, pull_up=True):
        self.when_rotated = lambda *args: None

        self.pin_a = DigitalInputDevice(pin=pin_a, pull_up=pull_up)
        self.pin_b = DigitalInputDevice(pin=pin_b, pull_up=pull_up)

        self.pin_a.when_activated = self._pulse
        self.pin_a.when_deactivated = self._pulse

        self.pin_b.when_activated = self._pulse
        self.pin_b.when_deactivated = self._pulse

        self._old_a_value = self.pin_a.is_active
        self._old_b_value = self.pin_b.is_active

    def _pulse(self):
        """
        Calls when_rotated callback if detected changes
        """
        new_b_value = self.pin_b.is_active
        new_a_value = self.pin_a.is_active

        value = TableValues.value(new_b_value, new_a_value, self._old_b_value, self._old_a_value)

        self._old_b_value = new_b_value
        self._old_a_value = new_a_value

        if value != 0:
            self.when_rotated(value)

    def close(self):
        self.pin_a.close()
        self.pin_b.close()

    @property
    def closed(self):
        return self.pin_a.closed and self.pin_b.closed

    @property
    def is_active(self):
        return not self.closed

    @property
    def value(self):
        return None

    def __repr__(self):
        return "<gpiozero.%s object on pin_a %r, pin_b %r, pull_up=%s, is_active=%s>" % (
                self.__class__.__name__, self.pin_a.pin, self.pin_b.pin, self.pin_a.pull_up, self.is_active)


class TableValues:
    """
    Decodes a :class:`RotaryEncoder` pulse.

               +---------+         +---------+      1
               |         |         |         |
     A         |         |         |         |
               |         |         |         |
     +---------+         +---------+         +----- 0

         +---------+         +---------+            1
         |         |         |         |
     B   |         |         |         |
         |         |         |         |
     ----+         +---------+         +---------+  0

    Addapted for `Paul Stoffregen table <https://github.com/PaulStoffregen/Encoder/blob/dd19b612b8050687563323777c946888f450d73c/Encoder.h#L137-L160>`_.
    """

    # The commented values are middle changes
    _values = {
        0: +0,
        1: +1,
        2: -1,
        3: +2,
        # 4: -1,
        5: +0,
        6: -2,
        # 7: +1,
        # 8: +1,
        9: -2,
        10: +0,
        # 11: -1,
        12: +2,
        13: -1,
        14: +1,
        15: +0
    }

    @staticmethod
    def value(new_b_value, new_a_value, old_b_value, old_a_value):
        index = TableValues.calculate_index(new_b_value, new_a_value, old_b_value, old_a_value)
        try:
            return TableValues._values[index]
        except KeyError:
            return 0

    @staticmethod
    def calculate_index(new_b_value, new_a_value, old_b_value, old_a_value):
        value = 0
        if new_b_value:
            value += 8
        if new_a_value:
            value += 4
        if old_b_value:
            value += 2
        if old_a_value:
            value += 1

        return value


class RotaryEncoderClickable(CompositeDevice):
    """
    Extends :class:`CompositeDevice` and represents a :class:`RotaryEncoder` with a
    :class:`Button`.

    The following example will print a Rotary Encoder change direction and Button pressed::

        from gpiozero import RotaryEncoderClickable

        def change(value):
            if value > 0:
                print("clockwise")
            else:
                print("counterclockwise")

        def pressed():
            print("pressed")

        rotary = RotaryEncoderClickable(pin_a=13, pin_b=19, button_pin=15)
        rotary.when_rotated = change


    :param int pin_a:
        An extreme GPIO pin which the RotaryEncoder is attached to. See :ref:`pin_numbering`
        for valid pin numbers.

    :param int pin_b:
        The another extreme GPIO pin which the RotaryEncoder is attached to. See :ref:`pin_numbering`
        for valid pin numbers.

    :param int button_pin:
        The GPIO pin which the button is attached to. See :ref:`pin_numbering`
        for valid pin numbers.

    :param bool encoder_pull_up:
        If ``True`` (the default), the GPIO pins will be pulled high by default.
        In this case, connect the middle GPIO pin to ground. If ``False``, 
        the GPIO pins will be pulled low by default. In this case,
        connect the middle pin of the RotaryEncoder to 3V3.

    :param bool button_pull_up:
        If ``True`` (the default), the GPIO pin will be pulled high by default.
        In this case, connect the other side of the button to ground. If
        ``False``, the GPIO pin will be pulled low by default. In this case,
        connect the other side of the button to 3V3.

    """
    def __init__(self, pin_a, pin_b, button_pin, encoder_pull_up=True, button_pull_up=True):
        self.rotary_encoder = RotaryEncoder(pin_a, pin_b, encoder_pull_up)
        self.button = Button(button_pin, button_pull_up)

    @property
    def when_rotated(self):
        return self.rotary_encoder.when_rotated

    @when_rotated.setter
    def when_rotated(self, action):
        self.rotary_encoder.when_rotated = action

    @property
    def when_pressed(self):
        return self.button.when_pressed

    @when_pressed.setter
    def when_pressed(self, action):
        self.button.when_pressed = action

    def close(self):
        self.rotary_encoder.close()
        self.button.close()

    @property
    def closed(self):
        return self.rotary_encoder.closed and self.button.closed

    @property
    def is_active(self):
        return not self.closed

    @property
    def value(self):
        self.button.value

    def __repr__(self):
        return "<gpiozero.%s object on pin_a %r, pin_b %r, button_pin %r, encoder_pull_up=%s, button_pull_up=%s, is_active=%s>" % (
                self.__class__.__name__,
                self.rotary_encoder.pin_a.pin,
                self.rotary_encoder.pin_b.pin,
                self.button.pin,
                self.rotary_encoder.pin_a.pull_up,
                self.button.pull_up,
                self.is_active
        )
=======
        self.value = False
>>>>>>> f791d224
<|MERGE_RESOLUTION|>--- conflicted
+++ resolved
@@ -1415,7 +1415,6 @@
         self.value = True
 
     def off(self):
-<<<<<<< HEAD
         self.value = False
 
 
@@ -1453,7 +1452,7 @@
 
     :param bool pull_up:
         If ``True`` (the default), the GPIO pins will be pulled high by default.
-        In this case, connect the middle GPIO pin to ground. If ``False``, 
+        In this case, connect the middle GPIO pin to ground. If ``False``,
         the GPIO pins will be pulled low by default. In this case,
         connect the middle pin of the RotaryEncoder to 3V3.
     """
@@ -1607,7 +1606,7 @@
 
     :param bool encoder_pull_up:
         If ``True`` (the default), the GPIO pins will be pulled high by default.
-        In this case, connect the middle GPIO pin to ground. If ``False``, 
+        In this case, connect the middle GPIO pin to ground. If ``False``,
         the GPIO pins will be pulled low by default. In this case,
         connect the middle pin of the RotaryEncoder to 3V3.
 
@@ -1663,7 +1662,4 @@
                 self.rotary_encoder.pin_a.pull_up,
                 self.button.pull_up,
                 self.is_active
-        )
-=======
-        self.value = False
->>>>>>> f791d224
+        )