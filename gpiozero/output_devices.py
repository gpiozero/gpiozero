from __future__ import (
    unicode_literals,
    print_function,
    absolute_import,
    division,
)

from threading import Lock
from itertools import repeat, cycle, chain

from .exc import OutputDeviceBadValue, GPIOPinMissing
from .devices import GPIODevice, Device, CompositeDevice
from .mixins import SourceMixin
from .threads import GPIOThread


class OutputDevice(SourceMixin, GPIODevice):
    """
    Represents a generic GPIO output device.

    This class extends :class:`GPIODevice` to add facilities common to GPIO
    output devices: an :meth:`on` method to switch the device on, a
    corresponding :meth:`off` method, and a :meth:`toggle` method.

    :param int pin:
        The GPIO pin (in BCM numbering) that the device is connected to. If
        this is ``None`` a :exc:`GPIOPinMissing` will be raised.

    :param bool active_high:
        If ``True`` (the default), the :meth:`on` method will set the GPIO to
        HIGH. If ``False``, the :meth:`on` method will set the GPIO to LOW (the
        :meth:`off` method always does the opposite).

    :param bool initial_value:
        If ``False`` (the default), the device will be off initially.  If
        ``None``, the device will be left in whatever state the pin is found in
        when configured for output (warning: this can be on).  If ``True``, the
        device will be switched on initially.
    """
    def __init__(self, pin=None, active_high=True, initial_value=False):
        super(OutputDevice, self).__init__(pin)
        self._lock = Lock()
        self.active_high = active_high
        if initial_value is None:
            self.pin.function = 'output'
        else:
            self.pin.output_with_state(self._value_to_state(initial_value))

    def _value_to_state(self, value):
        return bool(self._active_state if value else self._inactive_state)

    def _write(self, value):
        try:
            self.pin.state = self._value_to_state(value)
        except AttributeError:
            self._check_open()
            raise

    def on(self):
        """
        Turns the device on.
        """
        self._write(True)

    def off(self):
        """
        Turns the device off.
        """
        self._write(False)

    def toggle(self):
        """
        Reverse the state of the device. If it's on, turn it off; if it's off,
        turn it on.
        """
        with self._lock:
            if self.is_active:
                self.off()
            else:
                self.on()

    @property
    def value(self):
        """
        Returns ``True`` if the device is currently active and ``False``
        otherwise. Setting this property changes the state of the device.
        """
        return super(OutputDevice, self).value

    @value.setter
    def value(self, value):
        self._write(value)

    @property
    def active_high(self):
        """
        When ``True``, the :attr:`value` property is ``True`` when the device's
        :attr:`pin` is high. When ``False`` the :attr:`value` property is
        ``True`` when the device's pin is low (i.e. the value is inverted).

        This property can be set after construction; be warned that changing it
        will invert :attr:`value` (i.e. changing this property doesn't change
        the device's pin state - it just changes how that state is
        interpreted).
        """
        return self._active_state

    @active_high.setter
    def active_high(self, value):
        self._active_state = True if value else False
        self._inactive_state = False if value else True

    def __repr__(self):
        try:
            return '<gpiozero.%s object on pin %r, active_high=%s, is_active=%s>' % (
                self.__class__.__name__, self.pin, self.active_high, self.is_active)
        except:
            return super(OutputDevice, self).__repr__()


class DigitalOutputDevice(OutputDevice):
    """
    Represents a generic output device with typical on/off behaviour.

    This class extends :class:`OutputDevice` with a :meth:`blink` method which
    uses an optional background thread to handle toggling the device state
    without further interaction.
    """
    def __init__(self, pin=None, active_high=True, initial_value=False):
        self._blink_thread = None
        super(DigitalOutputDevice, self).__init__(pin, active_high, initial_value)
        self._controller = None

    @property
    def value(self):
        return self._read()

    @value.setter
    def value(self, value):
        self._stop_blink()
        self._write(value)

    def close(self):
        self._stop_blink()
        super(DigitalOutputDevice, self).close()

    def on(self):
        self._stop_blink()
        self._write(True)

    def off(self):
        self._stop_blink()
        self._write(False)

    def blink(self, on_time=1, off_time=1, n=None, background=True):
        """
        Make the device turn on and off repeatedly.

        :param float on_time:
            Number of seconds on. Defaults to 1 second.

        :param float off_time:
            Number of seconds off. Defaults to 1 second.

        :param int n:
            Number of times to blink; ``None`` (the default) means forever.

        :param bool background:
            If ``True`` (the default), start a background thread to continue
            blinking and return immediately. If ``False``, only return when the
            blink is finished (warning: the default value of *n* will result in
            this method never returning).
        """
        self._stop_blink()
        self._blink_thread = GPIOThread(
            target=self._blink_device, args=(on_time, off_time, n)
        )
        self._blink_thread.start()
        if not background:
            self._blink_thread.join()
            self._blink_thread = None

    def _stop_blink(self):
        if self._controller:
            self._controller._stop_blink(self)
            self._controller = None
        if self._blink_thread:
            self._blink_thread.stop()
            self._blink_thread = None

    def _blink_device(self, on_time, off_time, n):
        iterable = repeat(0) if n is None else repeat(0, n)
        for _ in iterable:
            self._write(True)
            if self._blink_thread.stopping.wait(on_time):
                break
            self._write(False)
            if self._blink_thread.stopping.wait(off_time):
                break


class LED(DigitalOutputDevice):
    """
    Extends :class:`DigitalOutputDevice` and represents a light emitting diode
    (LED).

    Connect the cathode (short leg, flat side) of the LED to a ground pin;
    connect the anode (longer leg) to a limiting resistor; connect the other
    side of the limiting resistor to a GPIO pin (the limiting resistor can be
    placed either side of the LED).

    The following example will light the LED::

        from gpiozero import LED

        led = LED(17)
        led.on()

    :param int pin:
        The GPIO pin which the LED is attached to. See :ref:`pin_numbering` for
        valid pin numbers.

    :param bool active_high:
        If ``True`` (the default), the LED will operate normally with the
        circuit described above. If ``False`` you should wire the cathode to
        the GPIO pin, and the anode to a 3V3 pin (via a limiting resistor).

    :param bool initial_value:
        If ``False`` (the default), the LED will be off initially.  If
        ``None``, the LED will be left in whatever state the pin is found in
        when configured for output (warning: this can be on).  If ``True``, the
        LED will be switched on initially.
    """
    pass

LED.is_lit = LED.is_active


class Buzzer(DigitalOutputDevice):
    """
    Extends :class:`DigitalOutputDevice` and represents a digital buzzer
    component.

    Connect the cathode (negative pin) of the buzzer to a ground pin; connect
    the other side to any GPIO pin.

    The following example will sound the buzzer::

        from gpiozero import Buzzer

        bz = Buzzer(3)
        bz.on()

    :param int pin:
        The GPIO pin which the buzzer is attached to. See :ref:`pin_numbering`
        for valid pin numbers.

    :param bool active_high:
        If ``True`` (the default), the buzzer will operate normally with the
        circuit described above. If ``False`` you should wire the cathode to
        the GPIO pin, and the anode to a 3V3 pin.

    :param bool initial_value:
        If ``False`` (the default), the buzzer will be silent initially.  If
        ``None``, the buzzer will be left in whatever state the pin is found in
        when configured for output (warning: this can be on).  If ``True``, the
        buzzer will be switched on initially.
    """
    pass

Buzzer.beep = Buzzer.blink


class PWMOutputDevice(OutputDevice):
    """
    Generic output device configured for pulse-width modulation (PWM).

    :param int pin:
        The GPIO pin which the device is attached to. See :ref:`pin_numbering`
        for valid pin numbers.

    :param bool active_high:
        If ``True`` (the default), the :meth:`on` method will set the GPIO to
        HIGH. If ``False``, the :meth:`on` method will set the GPIO to LOW (the
        :meth:`off` method always does the opposite).

    :param float initial_value:
        If ``0`` (the default), the device's duty cycle will be 0 initially.
        Other values between 0 and 1 can be specified as an initial duty cycle.
        Note that ``None`` cannot be specified (unlike the parent class) as
        there is no way to tell PWM not to alter the state of the pin.

    :param int frequency:
        The frequency (in Hz) of pulses emitted to drive the device. Defaults
        to 100Hz.
    """
    def __init__(self, pin=None, active_high=True, initial_value=0, frequency=100):
        self._blink_thread = None
        self._controller = None
        if not 0 <= initial_value <= 1:
            raise OutputDeviceBadValue("initial_value must be between 0 and 1")
        super(PWMOutputDevice, self).__init__(pin, active_high, initial_value=None)
        try:
            # XXX need a way of setting these together
            self.pin.frequency = frequency
            self.value = initial_value
        except:
            self.close()
            raise

    def close(self):
        self._stop_blink()
        try:
            self.pin.frequency = None
        except AttributeError:
            # If the pin's already None, ignore the exception
            pass
        super(PWMOutputDevice, self).close()

    def _state_to_value(self, state):
        return float(state if self.active_high else 1 - state)

    def _value_to_state(self, value):
        return float(value if self.active_high else 1 - value)

    def _write(self, value):
        if not 0 <= value <= 1:
            raise OutputDeviceBadValue("PWM value must be between 0 and 1")
        super(PWMOutputDevice, self)._write(value)

    @property
    def value(self):
        """
        The duty cycle of the PWM device. 0.0 is off, 1.0 is fully on. Values
        in between may be specified for varying levels of power in the device.
        """
        return self._read()

    @value.setter
    def value(self, value):
        self._stop_blink()
        self._write(value)

    def on(self):
        self._stop_blink()
        self._write(1)

    def off(self):
        self._stop_blink()
        self._write(0)

    def toggle(self):
        """
        Toggle the state of the device. If the device is currently off
        (:attr:`value` is 0.0), this changes it to "fully" on (:attr:`value` is
        1.0).  If the device has a duty cycle (:attr:`value`) of 0.1, this will
        toggle it to 0.9, and so on.
        """
        self._stop_blink()
        self.value = 1 - self.value

    @property
    def is_active(self):
        """
        Returns ``True`` if the device is currently active (:attr:`value` is
        non-zero) and ``False`` otherwise.
        """
        return self.value != 0

    @property
    def frequency(self):
        """
        The frequency of the pulses used with the PWM device, in Hz. The
        default is 100Hz.
        """
        return self.pin.frequency

    @frequency.setter
    def frequency(self, value):
        self.pin.frequency = value

    def blink(
            self, on_time=1, off_time=1, fade_in_time=0, fade_out_time=0,
            n=None, background=True):
        """
        Make the device turn on and off repeatedly.

        :param float on_time:
            Number of seconds on. Defaults to 1 second.

        :param float off_time:
            Number of seconds off. Defaults to 1 second.

        :param float fade_in_time:
            Number of seconds to spend fading in. Defaults to 0.

        :param float fade_out_time:
            Number of seconds to spend fading out. Defaults to 0.

        :param int n:
            Number of times to blink; ``None`` (the default) means forever.

        :param bool background:
            If ``True`` (the default), start a background thread to continue
            blinking and return immediately. If ``False``, only return when the
            blink is finished (warning: the default value of *n* will result in
            this method never returning).
        """
        self._stop_blink()
        self._blink_thread = GPIOThread(
            target=self._blink_device,
            args=(on_time, off_time, fade_in_time, fade_out_time, n)
        )
        self._blink_thread.start()
        if not background:
            self._blink_thread.join()
            self._blink_thread = None

    def pulse(self, fade_in_time=1, fade_out_time=1, n=None, background=True):
        """
        Make the device fade in and out repeatedly.

        :param float fade_in_time:
            Number of seconds to spend fading in. Defaults to 1.

        :param float fade_out_time:
            Number of seconds to spend fading out. Defaults to 1.

        :param int n:
            Number of times to pulse; ``None`` (the default) means forever.

        :param bool background:
            If ``True`` (the default), start a background thread to continue
            pulsing and return immediately. If ``False``, only return when the
            pulse is finished (warning: the default value of *n* will result in
            this method never returning).
        """
        on_time = off_time = 0
        self.blink(
            on_time, off_time, fade_in_time, fade_out_time, n, background
        )

    def _stop_blink(self):
        if self._controller:
            self._controller._stop_blink(self)
            self._controller = None
        if self._blink_thread:
            self._blink_thread.stop()
            self._blink_thread = None

    def _blink_device(
            self, on_time, off_time, fade_in_time, fade_out_time, n, fps=25):
        sequence = []
        if fade_in_time > 0:
            sequence += [
                (i * (1 / fps) / fade_in_time, 1 / fps)
                for i in range(int(fps * fade_in_time))
                ]
        sequence.append((1, on_time))
        if fade_out_time > 0:
            sequence += [
                (1 - (i * (1 / fps) / fade_out_time), 1 / fps)
                for i in range(int(fps * fade_out_time))
                ]
        sequence.append((0, off_time))
        sequence = (
                cycle(sequence) if n is None else
                chain.from_iterable(repeat(sequence, n))
                )
        for value, delay in sequence:
            self._write(value)
            if self._blink_thread.stopping.wait(delay):
                break


class PWMLED(PWMOutputDevice):
    """
    Extends :class:`PWMOutputDevice` and represents a light emitting diode
    (LED) with variable brightness.

    A typical configuration of such a device is to connect a GPIO pin to the
    anode (long leg) of the LED, and the cathode (short leg) to ground, with
    an optional resistor to prevent the LED from burning out.

    :param int pin:
        The GPIO pin which the LED is attached to. See :ref:`pin_numbering` for
        valid pin numbers.

    :param bool active_high:
        If ``True`` (the default), the :meth:`on` method will set the GPIO to
        HIGH. If ``False``, the :meth:`on` method will set the GPIO to LOW (the
        :meth:`off` method always does the opposite).

    :param float initial_value:
        If ``0`` (the default), the LED will be off initially. Other values
        between 0 and 1 can be specified as an initial brightness for the LED.
        Note that ``None`` cannot be specified (unlike the parent class) as
        there is no way to tell PWM not to alter the state of the pin.

    :param int frequency:
        The frequency (in Hz) of pulses emitted to drive the LED. Defaults
        to 100Hz.
    """
    pass

PWMLED.is_lit = PWMLED.is_active


def _led_property(index, doc=None):
    def getter(self):
        return self._leds[index].value
    def setter(self, value):
        self._stop_blink()
        self._leds[index].value = value
    return property(getter, setter, doc=doc)


class RGBLED(SourceMixin, Device):
    """
    Extends :class:`Device` and represents a full color LED component (composed
    of red, green, and blue LEDs).

    Connect the common cathode (longest leg) to a ground pin; connect each of
    the other legs (representing the red, green, and blue anodes) to any GPIO
    pins.  You can either use three limiting resistors (one per anode) or a
    single limiting resistor on the cathode.

    The following code will make the LED purple::

        from gpiozero import RGBLED

        led = RGBLED(2, 3, 4)
        led.color = (1, 0, 1)

    :param int red:
        The GPIO pin that controls the red component of the RGB LED.

    :param int green:
        The GPIO pin that controls the green component of the RGB LED.

    :param int blue:
        The GPIO pin that controls the blue component of the RGB LED.

    :param bool active_high:
        Set to ``True`` (the default) for common cathode RGB LEDs. If you are
        using a common anode RGB LED, set this to ``False``.

    :param tuple initial_value:
        The initial color for the RGB LED. Defaults to black ``(0, 0, 0)``.

    :param bool pwm:
        If ``True`` (the default), construct :class:`PWMLED` instances for
        each component of the RGBLED. If ``False``, construct regular
        :class:`LED` instances, which prevents smooth color graduations.
    """
    def __init__(
            self, red=None, green=None, blue=None, active_high=True,
            initial_value=(0, 0, 0), pwm=True):
        self._leds = ()
        self._blink_thread = None
        if not all(p is not None for p in [red, green, blue]):
            raise GPIOPinMissing('red, green, and blue pins must be provided')
        LEDClass = PWMLED if pwm else LED
        super(RGBLED, self).__init__()
        self._leds = tuple(LEDClass(pin, active_high) for pin in (red, green, blue))
        self.value = initial_value

    red = _led_property(0)
    green = _led_property(1)
    blue = _led_property(2)

    def close(self):
        if self._leds:
            self._stop_blink()
            for led in self._leds:
                led.close()
            self._leds = ()
        super(RGBLED, self).close()

    @property
    def closed(self):
        return len(self._leds) == 0

    @property
    def value(self):
        """
        Represents the color of the LED as an RGB 3-tuple of ``(red, green,
        blue)`` where each value is between 0 and 1 if ``pwm`` was ``True``
        when the class was constructed (and only 0 or 1 if not).

        For example, purple would be ``(1, 0, 1)`` and yellow would be ``(1, 1,
        0)``, while orange would be ``(1, 0.5, 0)``.
        """
        return (self.red, self.green, self.blue)

    @value.setter
    def value(self, value):
        for component in value:
            if not 0 <= component <= 1:
                raise OutputDeviceBadValue('each RGB color component must be between 0 and 1')
            if isinstance(self._leds[0], LED):
                if component not in (0, 1):
                    raise OutputDeviceBadValue('each RGB color component must be 0 or 1 with non-PWM RGBLEDs')
        self._stop_blink()
        self.red, self.green, self.blue = value

    @property
    def is_active(self):
        """
        Returns ``True`` if the LED is currently active (not black) and
        ``False`` otherwise.
        """
        return self.value != (0, 0, 0)

    is_lit = is_active
    color = value

    def on(self):
        """
        Turn the LED on. This equivalent to setting the LED color to white
        ``(1, 1, 1)``.
        """
        self.value = (1, 1, 1)

    def off(self):
        """
        Turn the LED off. This is equivalent to setting the LED color to black
        ``(0, 0, 0)``.
        """
        self.value = (0, 0, 0)

    def toggle(self):
        """
        Toggle the state of the device. If the device is currently off
        (:attr:`value` is ``(0, 0, 0)``), this changes it to "fully" on
        (:attr:`value` is ``(1, 1, 1)``).  If the device has a specific color,
        this method inverts the color.
        """
        r, g, b = self.value
        self.value = (1 - r, 1 - g, 1 - b)

    def blink(
            self, on_time=1, off_time=1, fade_in_time=0, fade_out_time=0,
            on_color=(1, 1, 1), off_color=(0, 0, 0), n=None, background=True):
        """
        Make the device turn on and off repeatedly.

        :param float on_time:
            Number of seconds on. Defaults to 1 second.

        :param float off_time:
            Number of seconds off. Defaults to 1 second.

        :param float fade_in_time:
            Number of seconds to spend fading in. Defaults to 0. Must be 0 if
            ``pwm`` was ``False`` when the class was constructed
            (:exc:`ValueError` will be raised if not).

        :param float fade_out_time:
            Number of seconds to spend fading out. Defaults to 0. Must be 0 if
            ``pwm`` was ``False`` when the class was constructed
            (:exc:`ValueError` will be raised if not).

        :param tuple on_color:
            The color to use when the LED is "on". Defaults to white.

        :param tuple off_color:
            The color to use when the LED is "off". Defaults to black.

        :param int n:
            Number of times to blink; ``None`` (the default) means forever.

        :param bool background:
            If ``True`` (the default), start a background thread to continue
            blinking and return immediately. If ``False``, only return when the
            blink is finished (warning: the default value of *n* will result in
            this method never returning).
        """
        if isinstance(self._leds[0], LED):
            if fade_in_time:
                raise ValueError('fade_in_time must be 0 with non-PWM RGBLEDs')
            if fade_out_time:
                raise ValueError('fade_out_time must be 0 with non-PWM RGBLEDs')
        self._stop_blink()
        self._blink_thread = GPIOThread(
            target=self._blink_device,
            args=(
                on_time, off_time, fade_in_time, fade_out_time,
                on_color, off_color, n
            )
        )
        self._blink_thread.start()
        if not background:
            self._blink_thread.join()
            self._blink_thread = None

    def pulse(
            self, fade_in_time=1, fade_out_time=1,
            on_color=(1, 1, 1), off_color=(0, 0, 0), n=None, background=True):
        """
        Make the device fade in and out repeatedly.

        :param float fade_in_time:
            Number of seconds to spend fading in. Defaults to 1.

        :param float fade_out_time:
            Number of seconds to spend fading out. Defaults to 1.

        :param tuple on_color:
            The color to use when the LED is "on". Defaults to white.

        :param tuple off_color:
            The color to use when the LED is "off". Defaults to black.

        :param int n:
            Number of times to pulse; ``None`` (the default) means forever.

        :param bool background:
            If ``True`` (the default), start a background thread to continue
            pulsing and return immediately. If ``False``, only return when the
            pulse is finished (warning: the default value of *n* will result in
            this method never returning).
        """
        on_time = off_time = 0
        self.blink(
            on_time, off_time, fade_in_time, fade_out_time,
            on_color, off_color, n, background
        )

    def _stop_blink(self, led=None):
        # If this is called with a single led, we stop all blinking anyway
        if self._blink_thread:
            self._blink_thread.stop()
            self._blink_thread = None

    def _blink_device(
            self, on_time, off_time, fade_in_time, fade_out_time, on_color,
            off_color, n, fps=25):
        # Define some simple lambdas to perform linear interpolation between
        # off_color and on_color
        lerp = lambda t, fade_in: tuple(
            (1 - t) * off + t * on
            if fade_in else
            (1 - t) * on + t * off
            for off, on in zip(off_color, on_color)
            )
        sequence = []
        if fade_in_time > 0:
            sequence += [
                (lerp(i * (1 / fps) / fade_in_time, True), 1 / fps)
                for i in range(int(fps * fade_in_time))
                ]
        sequence.append((on_color, on_time))
        if fade_out_time > 0:
            sequence += [
                (lerp(i * (1 / fps) / fade_out_time, False), 1 / fps)
                for i in range(int(fps * fade_out_time))
                ]
        sequence.append((off_color, off_time))
        sequence = (
                cycle(sequence) if n is None else
                chain.from_iterable(repeat(sequence, n))
                )
        for l in self._leds:
            l._controller = self
        for value, delay in sequence:
            for l, v in zip(self._leds, value):
                l._write(v)
            if self._blink_thread.stopping.wait(delay):
                break


class Motor(SourceMixin, CompositeDevice):
    """
    Extends :class:`CompositeDevice` and represents a generic motor
    connected to a bi-directional motor driver circuit (i.e.  an `H-bridge`_).

    Attach an `H-bridge`_ motor controller to your Pi; connect a power source
    (e.g. a battery pack or the 5V pin) to the controller; connect the outputs
    of the controller board to the two terminals of the motor; connect the
    inputs of the controller board to two GPIO pins.

    .. _H-bridge: https://en.wikipedia.org/wiki/H_bridge

    The following code will make the motor turn "forwards"::

        from gpiozero import Motor

        motor = Motor(17, 18)
        motor.forward()

    :param int forward:
        The GPIO pin that the forward input of the motor driver chip is
        connected to.

    :param int backward:
        The GPIO pin that the backward input of the motor driver chip is
        connected to.

    :param bool pwm:
        If ``True`` (the default), construct :class:`PWMOutputDevice`
        instances for the motor controller pins, allowing both direction and
        variable speed control. If ``False``, construct
        :class:`DigitalOutputDevice` instances, allowing only direction
        control.
    """
    def __init__(self, forward=None, backward=None, pwm=True):
        if not all(p is not None for p in [forward, backward]):
            raise GPIOPinMissing(
                'forward and backward pins must be provided'
            )
        PinClass = PWMOutputDevice if pwm else DigitalOutputDevice
        super(Motor, self).__init__(
                forward_device=PinClass(forward),
                backward_device=PinClass(backward),
                _order=('forward_device', 'backward_device'))

    @property
    def value(self):
        """
        Represents the speed of the motor as a floating point value between -1
        (full speed backward) and 1 (full speed forward), with 0 representing
        stopped.
        """
        return self.forward_device.value - self.backward_device.value

    @value.setter
    def value(self, value):
        if not -1 <= value <= 1:
            raise OutputDeviceBadValue("Motor value must be between -1 and 1")
        if value > 0:
            try:
                self.forward(value)
            except ValueError as e:
                raise OutputDeviceBadValue(e)
        elif value < 0:
            try:
               self.backward(-value)
            except ValueError as e:
                raise OutputDeviceBadValue(e)
        else:
            self.stop()

    @property
    def is_active(self):
        """
        Returns ``True`` if the motor is currently running and ``False``
        otherwise.
        """
        return self.value != 0

    def forward(self, speed=1):
        """
        Drive the motor forwards.

        :param float speed:
            The speed at which the motor should turn. Can be any value between
            0 (stopped) and the default 1 (maximum speed) if ``pwm`` was
            ``True`` when the class was constructed (and only 0 or 1 if not).
        """
        if not 0 <= speed <= 1:
            raise ValueError('forward speed must be between 0 and 1')
        if isinstance(self.forward_device, DigitalOutputDevice):
            if speed not in (0, 1):
                raise ValueError('forward speed must be 0 or 1 with non-PWM Motors')
        self.backward_device.off()
        self.forward_device.value = speed

    def backward(self, speed=1):
        """
        Drive the motor backwards.

        :param float speed:
            The speed at which the motor should turn. Can be any value between
            0 (stopped) and the default 1 (maximum speed) if ``pwm`` was
            ``True`` when the class was constructed (and only 0 or 1 if not).
        """
        if not 0 <= speed <= 1:
            raise ValueError('backward speed must be between 0 and 1')
        if isinstance(self.backward_device, DigitalOutputDevice):
            if speed not in (0, 1):
                raise ValueError('backward speed must be 0 or 1 with non-PWM Motors')
        self.forward_device.off()
        self.backward_device.value = speed

    def reverse(self):
        """
        Reverse the current direction of the motor. If the motor is currently
        idle this does nothing. Otherwise, the motor's direction will be
        reversed at the current speed.
        """
        self.value = -self.value

    def stop(self):
        """
        Stop the motor.
        """
        self.forward_device.off()
        self.backward_device.off()


<<<<<<< HEAD
class Servo(SourceMixin, CompositeDevice):
    """
    Extends :class:`CompositeDevice` and represents a PWM-controlled servo
    motor connected to a GPIO pin.

    Connect a power source (e.g. a battery pack or the 5V pin) to the power
    cable of the servo (this is typically colored red); connect the ground
    cable of the servo (typically colored black or brown) to the negative of
    your battery pack, or a GND pin; connect the final cable (typically colored
    white or orange) to the GPIO pin you wish to use for controlling the servo.

    The following code will make the servo move between its minimum, maximum,
    and mid-point positions with a pause between each::

        from gpiozero import Servo
        from time import sleep

        servo = Servo(17)
        while True:
            servo.min()
            sleep(1)
            servo.mid()
            sleep(1)
            servo.max()
            sleep(1)

    :param int pin:
        The GPIO pin which the device is attached to. See :ref:`pin_numbering`
        for valid pin numbers.

    :param float initial_value:
        If ``0`` (the default), the device's mid-point will be set
        initially.  Other values between -1 and +1 can be specified as an
        initial position. ``None`` means to start the servo un-controlled (see
        :attr:`value`).

    :param float min_pulse_width:
        The pulse width corresponding to the servo's minimum position. This
        defaults to 1ms.

    :param float max_pulse_width:
        The pulse width corresponding to the servo's maximum position. This
        defaults to 2ms.

    :param float frame_width:
        The length of time between servo control pulses measured in seconds.
        This defaults to 20ms which is a common value for servos.
    """
    def __init__(
            self, pin=None, initial_value=0.0,
            min_pulse_width=1/1000, max_pulse_width=2/1000,
            frame_width=20/1000):
        if min_pulse_width >= max_pulse_width:
            raise ValueError('min_pulse_width must be less than max_pulse_width')
        if max_pulse_width >= frame_width:
            raise ValueError('max_pulse_width must be less than frame_width')
        self._frame_width = frame_width
        self._min_dc = min_pulse_width / frame_width
        self._dc_range = (max_pulse_width - min_pulse_width) / frame_width
        self._min_value = -1
        self._value_range = 2
        super(Servo, self).__init__(
            pwm_device=PWMOutputDevice(pin, frequency=int(1 / frame_width)))
        try:
            self.value = initial_value
        except:
            self.close()
            raise

    @property
    def frame_width(self):
        """
        The time between control pulses, measured in seconds.
        """
        return self._frame_width

    @property
    def min_pulse_width(self):
        """
        The control pulse width corresponding to the servo's minimum position,
        measured in seconds.
        """
        return self._min_dc * self.frame_width

    @property
    def max_pulse_width(self):
        """
        The control pulse width corresponding to the servo's maximum position,
        measured in seconds.
        """
        return (self._dc_range * self.frame_width) + self.min_pulse_width

    @property
    def pulse_width(self):
        """
        Returns the current pulse width controlling the servo.
        """
        if self.pwm_device.pin.frequency is None:
            return None
        else:
            return self.pwm_device.pin.state * self.frame_width

    def min(self):
        """
        Set the servo to its minimum position.
        """
        self.value = -1

    def mid(self):
        """
        Set the servo to its mid-point position.
        """
        self.value = 0

    def max(self):
        """
        Set the servo to its maximum position.
        """
        self.value = 1

    def detach(self):
        """
        Temporarily disable control of the servo. This is equivalent to
        setting :attr:`value` to ``None``.
        """
        self.value = None

    def _get_value(self):
        if self.pwm_device.pin.frequency is None:
            return None
        else:
            return (
                ((self.pwm_device.pin.state - self._min_dc) / self._dc_range) *
                self._value_range + self._min_value)
=======
class PhaseEnableMotor(SourceMixin, CompositeDevice):
    """
    Extends :class:`CompositeDevice` and represents a generic motor connected
    to a Phase/Enable motor driver circuit.
    The following code will make the motor turn "forwards"::
        from gpiozero import PhaseEnableMotor
        motor = PhaseEnableMotor(12, 5)
        motor.forward()
    :param int power:
        The GPIO pin that the power input (PWM) of the motor driver chip is
        connected to.
    :param int direction:
        The GPIO pin that the direction input of the motor driver chip is
        connected to.
    """
    def __init__(self, power=None, direction=None):
        if not all([power, direction]):
            raise GPIOPinMissing(
                'power and direction pins must be provided'
            )
        super(PhaseEnableMotor, self).__init__(
            power_device = PWMOutputDevice(power),
            direction_device = OutputDevice(direction),
            _order = ('power_device', 'direction_device'))
>>>>>>> 40ff98b6

    @property
    def value(self):
        """
<<<<<<< HEAD
        Represents the position of the servo as a value between -1 (the minimum
        position) and +1 (the maximum position). This can also be the special
        value ``None`` indicating that the servo is currently "uncontrolled",
        i.e. that no control signal is being sent. Typically this means the
        servo's position remains unchanged, but that it can be moved by hand.
        """
        result = self._get_value()
        if result is None:
            return result
        else:
            # NOTE: This round() only exists to ensure we don't confuse people
            # by returning 2.220446049250313e-16 as the default initial value
            # instead of 0. The reason _get_value and _set_value are split
            # out is for descendents that require the un-rounded values for
            # accuracy
            return round(result, 14)

    @value.setter
    def value(self, value):
        if value is None:
            self.pwm_device.pin.frequency = None
        elif -1 <= value <= 1:
            self.pwm_device.pin.frequency = int(1 / self.frame_width)
            self.pwm_device.pin.state = (
                self._min_dc + self._dc_range *
                ((value - self._min_value) / self._value_range)
                )
        else:
            raise OutputDeviceBadValue(
                "Servo value must be between -1 and 1, or None")

    @property
    def is_active(self):
        return self.value is not None


class AngularServo(Servo):
    """
    Extends :class:`Servo` and represents a rotational PWM-controlled servo
    motor which can be set to particular angles (assuming valid minimum and
    maximum angles are provided to the constructor).

    Connect a power source (e.g. a battery pack or the 5V pin) to the power
    cable of the servo (this is typically colored red); connect the ground
    cable of the servo (typically colored black or brown) to the negative of
    your battery pack, or a GND pin; connect the final cable (typically colored
    white or orange) to the GPIO pin you wish to use for controlling the servo.

    Next, calibrate the angles that the servo can rotate to. In an interactive
    Python session, construct a :class:`Servo` instance. The servo should move
    to its mid-point by default. Set the servo to its minimum value, and
    measure the angle from the mid-point. Set the servo to its maximum value,
    and again measure the angle::

        >>> from gpiozero import Servo
        >>> s = Servo(17)
        >>> s.min() # measure the angle
        >>> s.max() # measure the angle

    You should now be able to construct an :class:`AngularServo` instance
    with the correct bounds::

        >>> from gpiozero import AngularServo
        >>> s = AngularServo(17, min_angle=-42, max_angle=44)
        >>> s.angle = 0.0
        >>> s.angle
        0.0
        >>> s.angle = 15
        >>> s.angle
        15.0

    .. note::

        You can set *min_angle* greater than *max_angle* if you wish to reverse
        the sense of the angles (e.g. ``min_angle=45, max_angle=-45``). This
        can be useful with servos that rotate in the opposite direction to your
        expectations of minimum and maximum.

    :param int pin:
        The GPIO pin which the device is attached to. See :ref:`pin_numbering`
        for valid pin numbers.

    :param float initial_angle:
        Sets the servo's initial angle to the specified value. The default is
        0. The value specified must be between *min_angle* and *max_angle*
        inclusive. ``None`` means to start the servo un-controlled (see
        :attr:`value`).

    :param float min_angle:
        Sets the minimum angle that the servo can rotate to. This defaults to
        -90, but should be set to whatever you measure from your servo during
        calibration.

    :param float max_angle:
        Sets the maximum angle that the servo can rotate to. This defaults to
        90, but should be set to whatever you measure from your servo during
        calibration.

    :param float min_pulse_width:
        The pulse width corresponding to the servo's minimum position. This
        defaults to 1ms.

    :param float max_pulse_width:
        The pulse width corresponding to the servo's maximum position. This
        defaults to 2ms.

    :param float frame_width:
        The length of time between servo control pulses measured in seconds.
        This defaults to 20ms which is a common value for servos.
    """
    def __init__(
            self, pin=None, initial_angle=0.0,
            min_angle=-90, max_angle=90,
            min_pulse_width=1/1000, max_pulse_width=2/1000,
            frame_width=20/1000):
        self._min_angle = min_angle
        self._angular_range = max_angle - min_angle
        initial_value = 2 * ((initial_angle - min_angle) / self._angular_range) - 1
        super(AngularServo, self).__init__(
            pin, initial_value, min_pulse_width, max_pulse_width, frame_width)

    @property
    def min_angle(self):
        """
        The minimum angle that the servo will rotate to when :meth:`min` is
        called.
        """
        return self._min_angle

    @property
    def max_angle(self):
        """
        The maximum angle that the servo will rotate to when :meth:`max` is
        called.
        """
        return self._min_angle + self._angular_range

    @property
    def angle(self):
        """
        The position of the servo as an angle measured in degrees. This will
        only be accurate if *min_angle* and *max_angle* have been set
        appropriately in the constructor.

        This can also be the special value ``None`` indicating that the servo
        is currently "uncontrolled", i.e. that no control signal is being sent.
        Typically this means the servo's position remains unchanged, but that
        it can be moved by hand.
        """
        result = self._get_value()
        if result is None:
            return None
        else:
            # NOTE: Why round(n, 12) here instead of 14? Angle ranges can be
            # much larger than -1..1 so we need a little more rounding to
            # smooth off the rough corners!
            return round(
                self._angular_range *
                ((result - self._min_value) / self._value_range) +
                self._min_angle, 12)

    @angle.setter
    def angle(self, value):
        if value is None:
            self.value = None
        else:
            self.value = (
                self._value_range *
                ((value - self._min_angle) / self._angular_range) +
                self._min_value)
=======
        Represents the speed of the motor as a floating point value between -1
        (full speed backward) and 1 (full speed forward).
        """
        return self.power_device.value if self.direction_device.is_active else -self.power_device.value

    @value.setter
    def value(self, value):
        if not -1 <= value <= 1:
            raise OutputDeviceBadValue("Motor value must be between -1 and 1")
        if value > 0:
            self.forward(value)
        elif value < 0:
            self.backward(-value)
        else:
            self.stop()

    @property
    def is_active(self):
        """
        Returns ``True`` if the motor is currently running and ``False``
        otherwise.
        """
        return self.value != 0

    def forward(self, speed=1):
        """
        Drive the motor forwards.
        :param float speed:
            The speed at which the motor should turn. Can be any value between
            0 (stopped) and the default 1 (maximum speed).
        """
        self.power_device.off()
        self.direction_device.on()
        self.power_device.value = speed

    def backward(self, speed=1):
        """
        Drive the motor backwards.
        :param float speed:
            The speed at which the motor should turn. Can be any value between
            0 (stopped) and the default 1 (maximum speed).
        """
        self.power_device.off()
        self.direction_device.off()
        self.power_device.value = speed

    def reverse(self):
        """
        Reverse the current direction of the motor. If the motor is currently
        idle this does nothing. Otherwise, the motor's direction will be
        reversed at the current speed.
        """
        self.value = -self.value

    def stop(self):
        """
        Stop the motor.
        """
        self.power_device.off()
>>>>>>> 40ff98b6
<|MERGE_RESOLUTION|>--- conflicted
+++ resolved
@@ -899,7 +899,95 @@
         self.backward_device.off()
 
 
-<<<<<<< HEAD
+class PhaseEnableMotor(SourceMixin, CompositeDevice):
+    """
+    Extends :class:`CompositeDevice` and represents a generic motor connected
+    to a Phase/Enable motor driver circuit.
+    The following code will make the motor turn "forwards"::
+        from gpiozero import PhaseEnableMotor
+        motor = PhaseEnableMotor(12, 5)
+        motor.forward()
+    :param int power:
+        The GPIO pin that the power input (PWM) of the motor driver chip is
+        connected to.
+    :param int direction:
+        The GPIO pin that the direction input of the motor driver chip is
+        connected to.
+    """
+    def __init__(self, power=None, direction=None):
+        if not all([power, direction]):
+            raise GPIOPinMissing(
+                'power and direction pins must be provided'
+            )
+        super(PhaseEnableMotor, self).__init__(
+            power_device = PWMOutputDevice(power),
+            direction_device = OutputDevice(direction),
+            _order = ('power_device', 'direction_device'))
+
+    @property
+    def value(self):
+        """
+        Represents the speed of the motor as a floating point value between -1
+        (full speed backward) and 1 (full speed forward).
+        """
+        return self.power_device.value if self.direction_device.is_active else -self.power_device.value
+
+    @value.setter
+    def value(self, value):
+        if not -1 <= value <= 1:
+            raise OutputDeviceBadValue("Motor value must be between -1 and 1")
+        if value > 0:
+            self.forward(value)
+        elif value < 0:
+            self.backward(-value)
+        else:
+            self.stop()
+
+    @property
+    def is_active(self):
+        """
+        Returns ``True`` if the motor is currently running and ``False``
+        otherwise.
+        """
+        return self.value != 0
+
+    def forward(self, speed=1):
+        """
+        Drive the motor forwards.
+        :param float speed:
+            The speed at which the motor should turn. Can be any value between
+            0 (stopped) and the default 1 (maximum speed).
+        """
+        self.power_device.off()
+        self.direction_device.on()
+        self.power_device.value = speed
+
+    def backward(self, speed=1):
+        """
+        Drive the motor backwards.
+        :param float speed:
+            The speed at which the motor should turn. Can be any value between
+            0 (stopped) and the default 1 (maximum speed).
+        """
+        self.power_device.off()
+        self.direction_device.off()
+        self.power_device.value = speed
+
+    def reverse(self):
+        """
+        Reverse the current direction of the motor. If the motor is currently
+        idle this does nothing. Otherwise, the motor's direction will be
+        reversed at the current speed.
+        """
+        self.value = -self.value
+
+    def stop(self):
+        """
+        Stop the motor.
+        """
+        self.power_device.off()
+
+        
 class Servo(SourceMixin, CompositeDevice):
     """
     Extends :class:`CompositeDevice` and represents a PWM-controlled servo
@@ -1034,37 +1122,10 @@
             return (
                 ((self.pwm_device.pin.state - self._min_dc) / self._dc_range) *
                 self._value_range + self._min_value)
-=======
-class PhaseEnableMotor(SourceMixin, CompositeDevice):
-    """
-    Extends :class:`CompositeDevice` and represents a generic motor connected
-    to a Phase/Enable motor driver circuit.
-    The following code will make the motor turn "forwards"::
-        from gpiozero import PhaseEnableMotor
-        motor = PhaseEnableMotor(12, 5)
-        motor.forward()
-    :param int power:
-        The GPIO pin that the power input (PWM) of the motor driver chip is
-        connected to.
-    :param int direction:
-        The GPIO pin that the direction input of the motor driver chip is
-        connected to.
-    """
-    def __init__(self, power=None, direction=None):
-        if not all([power, direction]):
-            raise GPIOPinMissing(
-                'power and direction pins must be provided'
-            )
-        super(PhaseEnableMotor, self).__init__(
-            power_device = PWMOutputDevice(power),
-            direction_device = OutputDevice(direction),
-            _order = ('power_device', 'direction_device'))
->>>>>>> 40ff98b6
 
     @property
     def value(self):
         """
-<<<<<<< HEAD
         Represents the position of the servo as a value between -1 (the minimum
         position) and +1 (the maximum position). This can also be the special
         value ``None`` indicating that the servo is currently "uncontrolled",
@@ -1234,65 +1295,4 @@
             self.value = (
                 self._value_range *
                 ((value - self._min_angle) / self._angular_range) +
-                self._min_value)
-=======
-        Represents the speed of the motor as a floating point value between -1
-        (full speed backward) and 1 (full speed forward).
-        """
-        return self.power_device.value if self.direction_device.is_active else -self.power_device.value
-
-    @value.setter
-    def value(self, value):
-        if not -1 <= value <= 1:
-            raise OutputDeviceBadValue("Motor value must be between -1 and 1")
-        if value > 0:
-            self.forward(value)
-        elif value < 0:
-            self.backward(-value)
-        else:
-            self.stop()
-
-    @property
-    def is_active(self):
-        """
-        Returns ``True`` if the motor is currently running and ``False``
-        otherwise.
-        """
-        return self.value != 0
-
-    def forward(self, speed=1):
-        """
-        Drive the motor forwards.
-        :param float speed:
-            The speed at which the motor should turn. Can be any value between
-            0 (stopped) and the default 1 (maximum speed).
-        """
-        self.power_device.off()
-        self.direction_device.on()
-        self.power_device.value = speed
-
-    def backward(self, speed=1):
-        """
-        Drive the motor backwards.
-        :param float speed:
-            The speed at which the motor should turn. Can be any value between
-            0 (stopped) and the default 1 (maximum speed).
-        """
-        self.power_device.off()
-        self.direction_device.off()
-        self.power_device.value = speed
-
-    def reverse(self):
-        """
-        Reverse the current direction of the motor. If the motor is currently
-        idle this does nothing. Otherwise, the motor's direction will be
-        reversed at the current speed.
-        """
-        self.value = -self.value
-
-    def stop(self):
-        """
-        Stop the motor.
-        """
-        self.power_device.off()
->>>>>>> 40ff98b6
+                self._min_value)